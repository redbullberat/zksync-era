--- conflicted
+++ resolved
@@ -13,7 +13,6 @@
         let bridges = required(&self.bridges).context("bridges")?;
         let shared = required(&bridges.shared).context("shared")?;
         let erc20 = required(&bridges.erc20).context("erc20")?;
-<<<<<<< HEAD
         let weth_bridge = &bridges.weth;
 
         let ecosystem_contracts = if let Some(ecosystem_contracts) = &self.ecosystem_contracts {
@@ -36,9 +35,6 @@
             None
         };
 
-=======
-        let weth_bridge = required(&bridges.weth).context("weth_bridge")?;
->>>>>>> 8e0bd2c8
         Ok(Self::Type {
             ecosystem_contracts,
             governance_addr: required(&l1.governance_addr)
