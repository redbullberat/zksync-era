use std::{
    ops::{Div, Sub},
    str::FromStr,
};

use ethabi::{encode, Contract, Token};
use itertools::Itertools;
// FIXME: 1.4.1 should not be imported from 1.5.0
use zk_evm_1_4_1::sha2::{self};
use zk_evm_1_5_0::zkevm_opcode_defs::{BlobSha256Format, VersionedHashLen32};
use zksync_contracts::{load_contract, read_bytecode, read_evm_bytecode};
use zksync_state::{InMemoryStorage, StorageView};
use zksync_system_constants::CONTRACT_DEPLOYER_ADDRESS;
use zksync_types::{
    get_address_mapping_key, get_code_key, get_deployer_key, get_evm_code_hash_key,
    get_known_code_key,
    utils::{deployed_address_evm_create, deployed_address_evm_create2},
    web3::signing::keccak256,
    AccountTreeId, Address, Execute, StorageKey, H256, U256,
};
use zksync_utils::{
    address_to_h256, bytecode::hash_bytecode, bytes_to_be_words, h256_to_u256, u256_to_h256,
};

use super::tester::VmTester;
use crate::{
    interface::{TxExecutionMode, VmExecutionMode, VmInterface},
    vm_boojum_integration::tracers::dispatcher,
    vm_latest::{
        tests::{
            tester::{DeployContractsTx, TxType, VmTesterBuilder},
            utils::{
                get_balance, key_for_evm_hash, load_test_evm_contract, read_erc20_contract,
                read_test_contract, read_test_evm_bytecode, read_test_evm_simulator,
                verify_required_storage,
            },
        },
        tracers::evm_debug_tracer::EvmDebugTracer,
        utils::{fee::get_batch_base_fee, hash_evm_bytecode},
        HistoryEnabled, ToTracerPointer, TracerDispatcher, TracerPointer,
    },
    vm_m5::storage::Storage,
    HistoryMode,
};

fn insert_evm_contract(storage: &mut InMemoryStorage, mut bytecode: Vec<u8>) -> Address {
    // To avoid problems with correct encoding for these tests, we just pad the bytecode to be divisible by 32.
    while bytecode.len() % 32 != 0 {
        bytecode.push(0);
    }

    let evm_hash = H256(keccak256(&bytecode));

    let padded_bytecode = {
        let mut padded_bytecode: Vec<u8> = vec![];

        let encoded_length = encode(&[Token::Uint(U256::from(bytecode.len()))]);

        padded_bytecode.extend(encoded_length);
        padded_bytecode.extend(bytecode.clone());

        while padded_bytecode.len() % 64 != 32 {
            padded_bytecode.push(0);
        }

        padded_bytecode
    };
    let blob_hash: H256 = hash_evm_bytecode(&padded_bytecode);

    assert!(BlobSha256Format::is_valid(&blob_hash.0));

    // Just some address in user space
    let test_address = Address::from_str("0xde03a0B5963f75f1C8485B355fF6D30f3093BDE7").unwrap();

    let evm_code_hash_key = get_evm_code_hash_key(&test_address);

    storage.set_value(get_code_key(&test_address), blob_hash);
    storage.set_value(get_known_code_key(&blob_hash), u256_to_h256(U256::one()));

    storage.set_value(evm_code_hash_key, evm_hash);

    storage.store_factory_dep(blob_hash, padded_bytecode);

    // Marking bytecode as known

    test_address
}

fn test_evm_vector(mut bytecode: Vec<u8>) -> U256 {
    let mut storage = InMemoryStorage::with_system_contracts(hash_bytecode);

    let test_address = insert_evm_contract(&mut storage, bytecode.clone());

    let mut vm = VmTesterBuilder::new(HistoryEnabled)
        .with_storage(storage)
        .with_execution_mode(TxExecutionMode::VerifyExecute)
        .with_random_rich_accounts(1)
        .build();

    let account = &mut vm.rich_accounts[0];

    let tx = account.get_l2_tx_for_execute(
        Execute {
            contract_address: Some(test_address),
            calldata: vec![],
            value: U256::zero(),
            factory_deps: None,
        },
        None,
    );

    vm.vm.push_transaction(tx);
    let tx_result: crate::vm_latest::VmExecutionResultAndLogs =
        vm.vm.execute(VmExecutionMode::OneTx);

    assert!(
        !tx_result.result.is_failed(),
        "Transaction wasn't successful"
    );

    for event in tx_result.logs.events {
        let debug_topic = vec![H256::from_str(
            "0x00debdebdebdebdebdebdebdebdebdebdebdebdebdebdebdebdebdebdebdebde",
        )
        .unwrap()];
        let debug_string_topic = vec![H256::from_str(
            "0x00debdebdebdebdebdebdebdebdebdebdebdebdebdebdebdebdebdebdebdebdf",
        )
        .unwrap()];

        if event.indexed_topics == debug_topic {
            println!("PRINTED: 0x{:02x}", U256::from_big_endian(&event.value));
        }

        if event.indexed_topics == debug_string_topic {
            println!("PRINTED: {}", String::from_utf8(event.value).unwrap());
        }
    }

    let batch_result = vm.vm.execute(VmExecutionMode::Batch);
    assert!(!batch_result.result.is_failed(), "Batch wasn't successful");

    let saved_value = vm.vm.storage.borrow_mut().get_value(&StorageKey::new(
        AccountTreeId::new(test_address),
        H256::zero(),
    ));

    h256_to_u256(saved_value)
}

#[test]
fn test_basic_evm_vectors() {
    // Here we just try to test some small EVM contracts and ensure that they work.
    assert_eq!(
        test_evm_vector(
            vec![
                // push32 1 push32 0 sstore
                hex::decode("7f").unwrap(),
                u256_to_h256(1.into()).0.to_vec(),
                hex::decode("7f").unwrap(),
                H256::zero().0.to_vec(),
                hex::decode("55").unwrap(),
            ]
            .into_iter()
            .concat()
        ),
        1.into()
    );
    assert_eq!(
        test_evm_vector(
            vec![
                // push32 1
                hex::decode("7f").unwrap(),
                u256_to_h256(1.into()).0.to_vec(),
                // push4 15
                hex::decode("63").unwrap(),
                hex::decode("0000000f").unwrap(),
                // add
                hex::decode("01").unwrap(),
                // push1 2
                hex::decode("60").unwrap(),
                hex::decode("02").unwrap(),
                // mul
                hex::decode("02").unwrap(),
                // push0
                hex::decode("5f").unwrap(),
                // binor
                hex::decode("17").unwrap(),
                // push0
                hex::decode("5f").unwrap(),
                // sstore
                hex::decode("55").unwrap(),
            ]
            .into_iter()
            .concat()
        ),
        32.into()
    );
}

#[test]
fn test_basic_div_vectors() {
    // Here we just try to test some small EVM contracts and ensure that they work.
    assert_eq!(
        test_evm_vector(
            vec![
                // push32 6
                hex::decode("7F").unwrap(),
                u256_to_h256(6.into()).0.to_vec(),
                // push32 24
                hex::decode("7F").unwrap(),
                u256_to_h256(24.into()).0.to_vec(),
                // div
                hex::decode("04").unwrap(),
                // push32 0
                hex::decode("7F").unwrap(),
                H256::zero().0.to_vec(),
                // sstore
                hex::decode("55").unwrap(),
            ]
            .into_iter()
            .concat()
        ),
        4.into()
    );
    assert_eq!(
        test_evm_vector(
            vec![
                // push32 3
                hex::decode("7F").unwrap(),
                u256_to_h256(3.into()).0.to_vec(),
                // push32 11
                hex::decode("7F").unwrap(),
                u256_to_h256(11.into()).0.to_vec(),
                // div
                hex::decode("04").unwrap(),
                // push32 0
                hex::decode("7F").unwrap(),
                H256::zero().0.to_vec(),
                // sstore
                hex::decode("55").unwrap(),
            ]
            .into_iter()
            .concat()
        ),
        3.into()
    );
    assert_eq!(
        test_evm_vector(
            vec![
                // push32 0
                hex::decode("7F").unwrap(),
                H256::zero().0.to_vec(),
                // push32 4
                hex::decode("7F").unwrap(),
                u256_to_h256(4.into()).0.to_vec(),
                // div
                hex::decode("04").unwrap(),
                // push32 0
                hex::decode("7F").unwrap(),
                H256::zero().0.to_vec(),
                // sstore
                hex::decode("55").unwrap(),
            ]
            .into_iter()
            .concat()
        ),
        0.into()
    )
}

#[test]
fn test_basic_sdiv_vectors() {
    // Here we just try to test some small EVM contracts and ensure that they work.
    assert_eq!(
        test_evm_vector(
            vec![
                // push2 6
                hex::decode("61").unwrap(),
                hex::decode("0006").unwrap(),
                // push2 -4096
                hex::decode("61").unwrap(),
                hex::decode("F000").unwrap(),
                // sdiv
                hex::decode("05").unwrap(),
                // push0
                hex::decode("5F").unwrap(),
                // sstore
                hex::decode("55").unwrap(),
            ]
            .into_iter()
            .concat()
        ),
        10240.into()
    );
    assert_eq!(
        test_evm_vector(
            vec![
                // push2 0
                hex::decode("61").unwrap(),
                hex::decode("0000").unwrap(),
                // push2 32
                hex::decode("61").unwrap(),
                hex::decode("0020").unwrap(),
                // sdiv
                hex::decode("05").unwrap(),
                // push0
                hex::decode("5F").unwrap(),
                // sstore
                hex::decode("55").unwrap(),
            ]
            .into_iter()
            .concat()
        ),
        0.into()
    );
}

#[test]
fn test_basic_mod_vectors() {
    // Here we just try to test some small EVM contracts and ensure that they work.
    assert_eq!(
        test_evm_vector(
            vec![
                // push1 5
                hex::decode("60").unwrap(),
                hex::decode("05").unwrap(),
                // push1 18
                hex::decode("60").unwrap(),
                hex::decode("12").unwrap(),
                // mod
                hex::decode("06").unwrap(),
                // push0
                hex::decode("5F").unwrap(),
                // sstore
                hex::decode("55").unwrap(),
            ]
            .into_iter()
            .concat()
        ),
        3.into()
    );
    assert_eq!(
        test_evm_vector(
            vec![
                // push0
                hex::decode("5F").unwrap(),
                // push1 7
                hex::decode("60").unwrap(),
                hex::decode("07").unwrap(),
                // mod
                hex::decode("06").unwrap(),
                // push0
                hex::decode("5F").unwrap(),
                // sstore
                hex::decode("55").unwrap(),
            ]
            .into_iter()
            .concat()
        ),
        0.into()
    );
}

#[test]
fn test_basic_smod_vectors() {
    // Here we just try to test some small EVM contracts and ensure that they work.
    assert_eq!(
        test_evm_vector(
            vec![
                // push1 3
                hex::decode("60").unwrap(),
                hex::decode("03").unwrap(),
                // push1 10
                hex::decode("60").unwrap(),
                hex::decode("0A").unwrap(),
                // smod
                hex::decode("07").unwrap(),
                // push0
                hex::decode("5F").unwrap(),
                // sstore
                hex::decode("55").unwrap(),
            ]
            .into_iter()
            .concat()
        ),
        1.into()
    );
    assert_eq!(
        test_evm_vector(
            vec![
                // push2 6
                hex::decode("61").unwrap(),
                hex::decode("0006").unwrap(),
                // push1 -4087
                hex::decode("61").unwrap(),
                hex::decode("F009").unwrap(),
                // smod
                hex::decode("07").unwrap(),
                // push0
                hex::decode("5F").unwrap(),
                // sstore
                hex::decode("55").unwrap(),
            ]
            .into_iter()
            .concat()
        ),
        3.into() // 3
    );
    assert_eq!(
        test_evm_vector(
            vec![
                // push0
                hex::decode("5F").unwrap(),
                // push1 14
                hex::decode("60").unwrap(),
                hex::decode("0E").unwrap(),
                // smod
                hex::decode("07").unwrap(),
                // push0
                hex::decode("5F").unwrap(),
                // sstore
                hex::decode("55").unwrap(),
            ]
            .into_iter()
            .concat()
        ),
        0.into()
    );
}

#[test]
fn test_basic_addmod_vectors() {
    // Here we just try to test some small EVM contracts and ensure that they work.
    assert_eq!(
        test_evm_vector(
            vec![
                // push32 8
                hex::decode("7F").unwrap(),
                u256_to_h256(8.into()).0.to_vec(),
                // push32 7
                hex::decode("7F").unwrap(),
                u256_to_h256(7.into()).0.to_vec(),
                // push32 11
                hex::decode("7F").unwrap(),
                u256_to_h256(11.into()).0.to_vec(),
                // addmod
                hex::decode("08").unwrap(),
                // push32 0
                hex::decode("7F").unwrap(),
                H256::zero().0.to_vec(),
                // sstore
                hex::decode("55").unwrap(),
            ]
            .into_iter()
            .concat()
        ),
        2.into()
    );
    assert_eq!(
        test_evm_vector(
            vec![
                // push32 23
                hex::decode("7F").unwrap(),
                u256_to_h256(23.into()).0.to_vec(),
                // push32 42
                hex::decode("7F").unwrap(),
                u256_to_h256(42.into()).0.to_vec(),
                // push32 27
                hex::decode("7F").unwrap(),
                u256_to_h256(27.into()).0.to_vec(),
                // addmod
                hex::decode("08").unwrap(),
                // push32 0
                hex::decode("7F").unwrap(),
                H256::zero().0.to_vec(),
                // sstore
                hex::decode("55").unwrap(),
            ]
            .into_iter()
            .concat()
        ),
        0.into()
    );
}

#[test]
fn test_basic_mulmod_vectors() {
    // Here we just try to test some small EVM contracts and ensure that they work.
    assert_eq!(
        test_evm_vector(
            vec![
                // push32 6
                hex::decode("7F").unwrap(),
                u256_to_h256(6.into()).0.to_vec(),
                // push32 9
                hex::decode("7F").unwrap(),
                u256_to_h256(9.into()).0.to_vec(),
                // push32 15
                hex::decode("7F").unwrap(),
                u256_to_h256(15.into()).0.to_vec(),
                // mulmod
                hex::decode("09").unwrap(),
                // push32 0
                hex::decode("7F").unwrap(),
                H256::zero().0.to_vec(),
                // sstore
                hex::decode("55").unwrap(),
            ]
            .into_iter()
            .concat()
        ),
        3.into()
    );
    assert_eq!(
        test_evm_vector(
            vec![
                // push32 17
                hex::decode("7F").unwrap(),
                u256_to_h256(17.into()).0.to_vec(),
                // push32 24
                hex::decode("7F").unwrap(),
                u256_to_h256(24.into()).0.to_vec(),
                // push32 34
                hex::decode("7F").unwrap(),
                u256_to_h256(34.into()).0.to_vec(),
                // mulmod
                hex::decode("09").unwrap(),
                // push32 0
                hex::decode("7F").unwrap(),
                H256::zero().0.to_vec(),
                // sstore
                hex::decode("55").unwrap(),
            ]
            .into_iter()
            .concat()
        ),
        0.into()
    );
}

#[test]
<<<<<<< HEAD
fn test_basic_jump_vectors() {
=======
fn test_basic_exp_vectors() {
>>>>>>> 4d1a3eb3
    // Here we just try to test some small EVM contracts and ensure that they work.
    assert_eq!(
        test_evm_vector(
            vec![
<<<<<<< HEAD
                // push1 32
                hex::decode("60").unwrap(),
                hex::decode("20").unwrap(),
                // push1 64
                hex::decode("60").unwrap(),
                hex::decode("40").unwrap(),
                // push1 8
                hex::decode("60").unwrap(),
                hex::decode("08").unwrap(),
                // jump
                hex::decode("56").unwrap(),
                // add
                hex::decode("01").unwrap(),
                // jumpdest
                hex::decode("5B").unwrap(),
                // push0
                hex::decode("5F").unwrap(),
=======
                // push32 9
                hex::decode("7F").unwrap(),
                u256_to_h256(9.into()).0.to_vec(),
                // push32 5
                hex::decode("7F").unwrap(),
                u256_to_h256(5.into()).0.to_vec(),
                // exp
                hex::decode("0A").unwrap(),
                // push32 0
                hex::decode("7F").unwrap(),
                H256::zero().0.to_vec(),
>>>>>>> 4d1a3eb3
                // sstore
                hex::decode("55").unwrap(),
            ]
            .into_iter()
            .concat()
        ),
<<<<<<< HEAD
        64.into()
=======
        1_953_125.into()
    );
    assert_eq!(
        test_evm_vector(
            vec![
                // push32 0
                hex::decode("7F").unwrap(),
                H256::zero().0.to_vec(),
                // push32 19
                hex::decode("7F").unwrap(),
                u256_to_h256(19.into()).0.to_vec(),
                // exp
                hex::decode("0A").unwrap(),
                // push32 0
                hex::decode("7F").unwrap(),
                H256::zero().0.to_vec(),
                // sstore
                hex::decode("55").unwrap(),
            ]
            .into_iter()
            .concat()
        ),
        1.into()
>>>>>>> 4d1a3eb3
    );
}

#[test]
<<<<<<< HEAD
fn test_basic_jumpi_vectors() {
    // Here we just try to test some small EVM contracts and ensure that they work.
    assert_eq!(
        test_evm_vector(
            vec![
                // push1 32
                hex::decode("60").unwrap(),
                hex::decode("20").unwrap(),
                // push1 64
                hex::decode("60").unwrap(),
                hex::decode("40").unwrap(),
                // push1 1
                hex::decode("60").unwrap(),
                hex::decode("01").unwrap(),
                // push1 10
                hex::decode("60").unwrap(),
                hex::decode("0A").unwrap(),
                // jumpi
                hex::decode("57").unwrap(),
                // add
                hex::decode("01").unwrap(),
                // jumpdest
                hex::decode("5B").unwrap(),
                // push0
                hex::decode("5F").unwrap(),
=======
fn test_basic_signextend_vectors() {
    // Here we just try to test some small EVM contracts and ensure that they work.
    let mut expected_result: [u8; 32] = [0u8; 32];
    hex::decode_to_slice(
        "ffffffffffffffffffffffffffffffffffffffffffffffffffffffffffb4da6c",
        &mut expected_result,
    )
    .unwrap();
    assert_eq!(
        test_evm_vector(
            vec![
                // push32 179,624,556
                hex::decode("7F").unwrap(),
                u256_to_h256(179_624_556.into()).0.to_vec(),
                // push32 2
                hex::decode("7F").unwrap(),
                u256_to_h256(2.into()).0.to_vec(),
                // signextend
                hex::decode("0B").unwrap(),
                // push32 0
                hex::decode("7F").unwrap(),
                H256::zero().0.to_vec(),
>>>>>>> 4d1a3eb3
                // sstore
                hex::decode("55").unwrap(),
            ]
            .into_iter()
            .concat()
        ),
<<<<<<< HEAD
        64.into()
=======
        h256_to_u256(H256::from_slice(&expected_result))
>>>>>>> 4d1a3eb3
    );
    assert_eq!(
        test_evm_vector(
            vec![
<<<<<<< HEAD
                // push1 32
                hex::decode("60").unwrap(),
                hex::decode("20").unwrap(),
                // push1 64
                hex::decode("60").unwrap(),
                hex::decode("40").unwrap(),
                // push0
                hex::decode("5F").unwrap(),
                // push1 8
                hex::decode("60").unwrap(),
                hex::decode("09").unwrap(),
                // jumpi
                hex::decode("57").unwrap(),
                // add
                hex::decode("01").unwrap(),
                // jumpdest
                hex::decode("5B").unwrap(),
                // push0
                hex::decode("5F").unwrap(),
=======
                // push32 179,624,556
                hex::decode("7F").unwrap(),
                u256_to_h256(179_624_556.into()).0.to_vec(),
                // push32 3
                hex::decode("7F").unwrap(),
                u256_to_h256(3.into()).0.to_vec(),
                // signextend
                hex::decode("0B").unwrap(),
                // push32 0
                hex::decode("7F").unwrap(),
                H256::zero().0.to_vec(),
>>>>>>> 4d1a3eb3
                // sstore
                hex::decode("55").unwrap(),
            ]
            .into_iter()
            .concat()
        ),
<<<<<<< HEAD
        96.into()
=======
        179_624_556.into()
>>>>>>> 4d1a3eb3
    );
}

fn assert_deployed_hash<H: HistoryMode>(
    tester: &mut VmTester<H>,
    address: Address,
    expected_deployed_code_hash: H256,
) {
    let stored_evm_code_hash = tester.vm.storage.borrow_mut().get_value(&StorageKey::new(
        AccountTreeId::new(CONTRACT_DEPLOYER_ADDRESS),
        key_for_evm_hash(&address),
    ));
    assert_eq!(
        stored_evm_code_hash, expected_deployed_code_hash,
        "EVM code hash wasn't stored correctly"
    );
}

// fn deploy_evm_contrac2<H: HistoryMode>(
//     dispatcher: TracerDispatcher<StorageView<InMemoryStorage>, HistoryEnabled>,
//     tester: &mut VmTester<H>,
//     folder_name: &str,
//     contract_name: &str,
// ) -> (Address, Contract) {
//     let account = &mut tester.rich_accounts[0];

//     let (counter_bytecode, counter_deployed_bytecode) =
//         read_test_evm_bytecode(folder_name, contract_name);
//     let abi = load_test_evm_contract(folder_name, contract_name);

//     let sample_evm_code = counter_bytecode;
//     let expected_deployed_code_hash = H256(keccak256(&counter_deployed_bytecode));

//     let tx = account.get_l2_tx_for_execute(
//         Execute {
//             contract_address: None,
//             calldata: sample_evm_code,
//             value: U256::zero(),
//             factory_deps: None,
//         },
//         None,
//     );

//     tester.vm.push_transaction(tx);
//     let tx_result: crate::vm_latest::VmExecutionResultAndLogs =
//         tester.vm.inspect(dispatcher.into(), VmExecutionMode::OneTx);

//     assert!(
//         !tx_result.result.is_failed(),
//         "Transaction wasn't successful"
//     );

//     let expected_deployed_address = deployed_address_evm_create(account.address, U256::zero());
//     assert_deployed_hash(
//         tester,
//         expected_deployed_address,
//         expected_deployed_code_hash,
//     );

//     (expected_deployed_address, abi)
// }

fn deploy_evm_contract<H: HistoryMode>(
    tester: &mut VmTester<H>,
    folder_name: &str,
    contract_name: &str,
) -> (Address, Contract) {
    let account = &mut tester.rich_accounts[0];

    let (counter_bytecode, counter_deployed_bytecode) =
        read_test_evm_bytecode(folder_name, contract_name);
    let abi = load_test_evm_contract(folder_name, contract_name);

    let sample_evm_code = counter_bytecode;
    let expected_deployed_code_hash = H256(keccak256(&counter_deployed_bytecode));

    let tx = account.get_l2_tx_for_execute(
        Execute {
            contract_address: None,
            calldata: sample_evm_code,
            value: U256::zero(),
            factory_deps: None,
        },
        None,
    );

    tester.vm.push_transaction(tx);
    let tx_result: crate::vm_latest::VmExecutionResultAndLogs =
        tester.vm.execute(VmExecutionMode::OneTx);

    assert!(
        !tx_result.result.is_failed(),
        "Transaction wasn't successful"
    );

    let expected_deployed_address = deployed_address_evm_create(account.address, U256::zero());
    assert_deployed_hash(
        tester,
        expected_deployed_address,
        expected_deployed_code_hash,
    );

    (expected_deployed_address, abi)
}

#[test]
fn test_basic_evm_interaction() {
    // In this test, we aim to test whether a simple account interaction (without any fee logic)
    // will work. The account will try to deploy a simple contract from integration tests.
    let mut vm = VmTesterBuilder::new(HistoryEnabled)
        .with_empty_in_memory_storage()
        .with_execution_mode(TxExecutionMode::VerifyExecute)
        .with_random_rich_accounts(1)
        .build();

    let (expected_deployed_address, abi) = deploy_evm_contract(&mut vm, "counter", "Counter");
    let account = &mut vm.rich_accounts[0];

    let tx2 = account.get_l2_tx_for_execute(
        Execute {
            contract_address: Some(expected_deployed_address),
            calldata: abi
                .function("increment")
                .unwrap()
                .encode_input(&[Token::Uint(U256::from(15))])
                .unwrap(),
            value: U256::zero(),
            factory_deps: None,
        },
        None,
    );
    vm.vm.push_transaction(tx2);
    let tx_result: crate::vm_latest::VmExecutionResultAndLogs =
        vm.vm.execute(VmExecutionMode::OneTx);
    assert!(
        !tx_result.result.is_failed(),
        "Transaction wasn't successful"
    );

    let tx3 = account.get_l2_tx_for_execute(
        Execute {
            contract_address: Some(expected_deployed_address),
            calldata: abi
                .function("increment")
                .unwrap()
                .encode_input(&[Token::Uint(U256::from(35))])
                .unwrap(),
            value: U256::zero(),
            factory_deps: None,
        },
        None,
    );
    vm.vm.push_transaction(tx3);
    let tx_result: crate::vm_latest::VmExecutionResultAndLogs =
        vm.vm.execute(VmExecutionMode::OneTx);
    assert!(
        !tx_result.result.is_failed(),
        "Transaction wasn't successful"
    );

    let batch_result = vm.vm.execute(VmExecutionMode::Batch);
    assert!(!batch_result.result.is_failed(), "Batch wasn't successful");

    let saved_value = vm.vm.storage.borrow_mut().get_value(&StorageKey::new(
        AccountTreeId::new(expected_deployed_address),
        H256::zero(),
    ));
    assert_eq!(h256_to_u256(saved_value), U256::from(50));
}

#[test]
fn test_evm_gas_consumption() {
    // In this test, we aim to test whether a simple account interaction (without any fee logic)
    // will work. The account will try to deploy a simple contract from integration tests.
    let mut vm = VmTesterBuilder::new(HistoryEnabled)
        .with_empty_in_memory_storage()
        .with_execution_mode(TxExecutionMode::VerifyExecute)
        .with_random_rich_accounts(1)
        .build();

    let (expected_deployed_address, abi) = deploy_evm_contract(&mut vm, "gas-tester", "GasTester");
    println!("Deployed address: {:?}", expected_deployed_address);

    let account = &mut vm.rich_accounts[0];

    let tx1 = account.get_l2_tx_for_execute(
        Execute {
            contract_address: Some(expected_deployed_address),
            calldata: abi.function("testGas").unwrap().encode_input(&[]).unwrap(),
            value: U256::zero(),
            factory_deps: None,
        },
        None,
    );
    vm.vm.push_transaction(tx1);
    let tx_result = vm.vm.inspect(
        EvmDebugTracer::new().into_tracer_pointer().into(),
        VmExecutionMode::OneTx,
    );
    assert!(
        !tx_result.result.is_failed(),
        "Transaction wasn't successful"
    );
}

#[test]
fn test_evm_basic_create() {
    let mut vm = VmTesterBuilder::new(HistoryEnabled)
        .with_empty_in_memory_storage()
        .with_execution_mode(TxExecutionMode::VerifyExecute)
        .with_random_rich_accounts(1)
        .build();

    let (factory_address, _) = deploy_evm_contract(&mut vm, "create", "Import");

    // When the "Import" contract is deployed, it will create a new contract "Foo", so we just double check that it has also been deployed

    let (foo_constructor_bytecode, foo_deployed_bytecode) = read_test_evm_bytecode("create", "Foo");

    let expected_deployed_code_hash = H256(keccak256(&foo_deployed_bytecode));

    assert_deployed_hash(
        &mut vm,
        // One, because newly deployed EVM contract will have nonce 1
        deployed_address_evm_create(factory_address, U256::one()),
        expected_deployed_code_hash,
    );

    assert_deployed_hash(
        &mut vm,
        deployed_address_evm_create2(
            factory_address,
            H256::zero(),
            H256(keccak256(&foo_constructor_bytecode)),
        ),
        expected_deployed_code_hash,
    )
}

#[test]
fn test_evm_staticcall_behavior() {
    let zkevm_static_caller = read_bytecode("etc/contracts-test-data/artifacts-zk/contracts/evm-simulator/StaticCaller.sol/StaticCallTester.json");
    let zkevm_static_caller_abi = load_contract("etc/contracts-test-data/artifacts-zk/contracts/evm-simulator/StaticCaller.sol/StaticCallTester.json");
    let zkevm_static_caller_address = Address::random();

    let mut vm = VmTesterBuilder::new(HistoryEnabled)
        .with_empty_in_memory_storage()
        .with_execution_mode(TxExecutionMode::VerifyExecute)
        .with_random_rich_accounts(1)
        .with_custom_contracts(vec![(
            zkevm_static_caller,
            zkevm_static_caller_address,
            false,
        )])
        .build();

    let (address, abi) = deploy_evm_contract(&mut vm, "staticcall", "StaticCallTester");
    let account = &mut vm.rich_accounts[0];

    // Firsly, we check the correct behavior within EVM only.
    let tx = account.get_l2_tx_for_execute(
        Execute {
            contract_address: Some(address),
            calldata: abi.function("test").unwrap().encode_input(&[]).unwrap(),
            value: U256::zero(),
            factory_deps: None,
        },
        None,
    );
    vm.vm.push_transaction(tx);
    let tx_result: crate::vm_latest::VmExecutionResultAndLogs =
        vm.vm.execute(VmExecutionMode::OneTx);
    println!("{:#?}", tx_result.result);
    assert!(
        !tx_result.result.is_failed(),
        "Transaction wasn't successful"
    );

    // Secondly, we check the correct behavior when zkEVM calls EVM.
    let test_inner_calldata = abi
        .function("testInner")
        .unwrap()
        .encode_input(&[])
        .unwrap();
    let tx = account.get_l2_tx_for_execute(
        Execute {
            contract_address: Some(zkevm_static_caller_address),
            calldata: zkevm_static_caller_abi
                .function("performStaticCall")
                .unwrap()
                .encode_input(&[Token::Address(address), Token::Bytes(test_inner_calldata)])
                .unwrap(),
            value: U256::zero(),
            factory_deps: None,
        },
        None,
    );
    vm.vm.push_transaction(tx);
    let tx_result: crate::vm_latest::VmExecutionResultAndLogs =
        vm.vm.execute(VmExecutionMode::OneTx);
    println!("{:#?}", tx_result.result);
    assert!(
        !tx_result.result.is_failed(),
        "Transaction wasn't successful"
    );

    let batch_result = vm.vm.execute(VmExecutionMode::Batch);
    assert!(!batch_result.result.is_failed(), "Batch wasn't successful");
}

struct EVMOpcodeBenchmarkParams {
    pub number_of_opcodes: usize,
    pub filler: Vec<u8>,
    pub opcode: u8,
}

#[derive(Debug, Default)]
struct EVMOpcodeBenchmarkResult {
    pub used_zkevm_ergs: u32,
    pub used_evm_gas: u32,
    pub used_circuits: f32,
}

#[derive(Debug, Default)]
struct ZkEVMBenchmarkResult {
    pub used_zkevm_ergs: u32,
    pub used_circuits: f32,
}

impl Sub for EVMOpcodeBenchmarkResult {
    type Output = Self;

    fn sub(self, other: Self) -> Self {
        EVMOpcodeBenchmarkResult {
            used_zkevm_ergs: self.used_zkevm_ergs - other.used_zkevm_ergs,
            used_evm_gas: self.used_evm_gas - other.used_evm_gas,
            used_circuits: self.used_circuits - other.used_circuits,
        }
    }
}

impl Div<usize> for EVMOpcodeBenchmarkResult {
    type Output = Self;

    fn div(self, other: usize) -> Self {
        EVMOpcodeBenchmarkResult {
            used_zkevm_ergs: self.used_zkevm_ergs / other as u32,
            used_evm_gas: self.used_evm_gas / other as u32,
            used_circuits: self.used_circuits / other as f32,
        }
    }
}

fn encode_multiple_push32(values: Vec<U256>) -> Vec<u8> {
    values
        .into_iter()
        .flat_map(|value| {
            let mut result: Vec<u8> = vec![0x7f];
            result.extend_from_slice(&u256_to_h256(value).0);
            result
        })
        .collect()
}

// eth transfer is very similar by cost to ERC20 transfer in zkEVM. A bit smaller, but gives a good refernce point
fn perform_zkevm_benchmark() -> ZkEVMBenchmarkResult {
    let mut vm = VmTesterBuilder::new(HistoryEnabled)
        .with_execution_mode(TxExecutionMode::VerifyExecute)
        .with_random_rich_accounts(1)
        .build();

    // The first transaction's result can be pollutted with ergs used by the initial bootloader preparations, so we conduct one tx before conducting a
    // the benchmarking transaction.

    let account = &mut vm.rich_accounts[0];

    let tx = account.get_l2_tx_for_execute(
        Execute {
            contract_address: Some(Address::zero()),
            calldata: vec![],
            value: U256::zero(),
            factory_deps: None,
        },
        None,
    );
    vm.vm.push_transaction(tx);
    let tx_result: crate::vm_latest::VmExecutionResultAndLogs =
        vm.vm.execute(VmExecutionMode::OneTx);
    assert!(
        !tx_result.result.is_failed(),
        "Transaction wasn't successful"
    );

    // Now, we can do the benchmarking transaction.

    let tx = account.get_l2_tx_for_execute(
        Execute {
            contract_address: Some(Address::zero()),
            calldata: vec![],
            value: U256::one(),
            factory_deps: None,
        },
        None,
    );
    let ergs_before = vm.vm.gas_remaining();
    vm.vm.push_transaction(tx);
    let tx_result: crate::vm_latest::VmExecutionResultAndLogs =
        vm.vm.execute(VmExecutionMode::OneTx);
    let ergs_after = vm.vm.gas_remaining();
    assert!(
        !tx_result.result.is_failed(),
        "Transaction wasn't successful"
    );

    ZkEVMBenchmarkResult {
        used_zkevm_ergs: ergs_before - ergs_after,
        used_circuits: tx_result.statistics.circuit_statistic.total_f32(),
    }
}

fn perform_benchmark(bytecode: Vec<u8>) -> EVMOpcodeBenchmarkResult {
    let mut storage = InMemoryStorage::with_system_contracts(hash_bytecode);

    let test_address = insert_evm_contract(&mut storage, bytecode.clone());

    let mut vm = VmTesterBuilder::new(HistoryEnabled)
        .with_storage(storage)
        .with_execution_mode(TxExecutionMode::VerifyExecute)
        .with_random_rich_accounts(1)
        .build();

    let (benchmark_address, abi) = deploy_evm_contract(&mut vm, "benchmark", "BenchmarkCaller");

    let account = &mut vm.rich_accounts[0];

    let tx = account.get_l2_tx_for_execute(
        Execute {
            contract_address: Some(benchmark_address),
            calldata: abi
                .function("callAndBenchmark")
                .unwrap()
                .encode_input(&[Token::Address(test_address)])
                .unwrap(),
            value: U256::zero(),
            factory_deps: None,
        },
        None,
    );

    vm.vm.push_transaction(tx);

    let ergs_before = vm.vm.gas_remaining();
    let tx_result: crate::vm_latest::VmExecutionResultAndLogs =
        vm.vm.execute(VmExecutionMode::OneTx);
    let ergs_after = vm.vm.gas_remaining();

    assert!(
        !tx_result.result.is_failed(),
        "Transaction wasn't successful"
    );

    let used_evm_gas = vm.vm.storage.borrow_mut().get_value(&StorageKey::new(
        AccountTreeId::new(benchmark_address),
        H256::zero(),
    ));

    EVMOpcodeBenchmarkResult {
        used_zkevm_ergs: ergs_before - ergs_after,
        used_evm_gas: h256_to_u256(used_evm_gas).as_u32(),
        used_circuits: tx_result.statistics.circuit_statistic.total_f32(),
    }
}

fn perform_opcode_benchmark(params: EVMOpcodeBenchmarkParams) -> EVMOpcodeBenchmarkResult {
    /*
        The test works the following way:

        Let’s say that an opcode is like `ADD`` and it takes `N` params and we want to execute it `K` times.

        We have to somehow extract the price of individual opcode, i.e. ensure that no other actions (such as copying the bytecode) distort the results.

        We’ll need `N * K` params. So we’ll need `N * K` PUSH32 operations first. And the overall length of the bytecode will be `LEN = N * K + K` to accommodate for the opcode itself. So the algorithm will be the following one:

        1. Create a contract with bytecode `LEN` bytes long and the corresponding `N * K` PUSH32 operations (the rest `K` bytes are zeroes). The bytecode will be full of 0s. Run the benchmark. It will return the number of ergs needed to process such bytecode without the tested opcode.
        2. Create a contract with bytecode `LEN` bytes long and the corresponding `N * K` PUSH32 operations, where after each `N` operations there will be one of the tested opcode. It will return the number of ergs needed to process such bytecode with the tested opcode.
    */

    let bytecode_len = params.number_of_opcodes * params.filler.len() + params.number_of_opcodes;

    let mut bytecode_with_filler_only = vec![0u8; bytecode_len];
    for i in 0..params.number_of_opcodes {
        let start = i * params.filler.len();
        let end = start + params.filler.len();
        bytecode_with_filler_only[start..end].copy_from_slice(&params.filler);
    }

    let mut bytecode_with_filler_and_opcode = vec![0u8; bytecode_len];
    for i in 0..params.number_of_opcodes {
        let start = i * params.filler.len() + i;
        let end = start + params.filler.len();
        bytecode_with_filler_and_opcode[start..end].copy_from_slice(&params.filler);
        bytecode_with_filler_and_opcode[end] = params.opcode;
    }

    let benchmark_with_filler_only = perform_benchmark(bytecode_with_filler_only);
    let benchmark_with_filler_and_opcode = perform_benchmark(bytecode_with_filler_and_opcode);

    let diff = benchmark_with_filler_and_opcode - benchmark_with_filler_only;

    diff / params.number_of_opcodes
}

// TODO: move this test to a separate binary
#[test]
fn test_evm_benchmark() {
    println!("{:#?}", perform_zkevm_benchmark());

    println!(
        "{:#?}",
        perform_opcode_benchmark(EVMOpcodeBenchmarkParams {
            number_of_opcodes: 50,
            filler: encode_multiple_push32(vec![
                U256::from(2).pow(255.into()) + U256::from(1),
                U256::from(2).pow(255.into())
            ]),
            opcode: 1 // add
        })
    );
}<|MERGE_RESOLUTION|>--- conflicted
+++ resolved
@@ -540,34 +540,11 @@
 }
 
 #[test]
-<<<<<<< HEAD
-fn test_basic_jump_vectors() {
-=======
 fn test_basic_exp_vectors() {
->>>>>>> 4d1a3eb3
     // Here we just try to test some small EVM contracts and ensure that they work.
     assert_eq!(
         test_evm_vector(
             vec![
-<<<<<<< HEAD
-                // push1 32
-                hex::decode("60").unwrap(),
-                hex::decode("20").unwrap(),
-                // push1 64
-                hex::decode("60").unwrap(),
-                hex::decode("40").unwrap(),
-                // push1 8
-                hex::decode("60").unwrap(),
-                hex::decode("08").unwrap(),
-                // jump
-                hex::decode("56").unwrap(),
-                // add
-                hex::decode("01").unwrap(),
-                // jumpdest
-                hex::decode("5B").unwrap(),
-                // push0
-                hex::decode("5F").unwrap(),
-=======
                 // push32 9
                 hex::decode("7F").unwrap(),
                 u256_to_h256(9.into()).0.to_vec(),
@@ -579,16 +556,12 @@
                 // push32 0
                 hex::decode("7F").unwrap(),
                 H256::zero().0.to_vec(),
->>>>>>> 4d1a3eb3
-                // sstore
-                hex::decode("55").unwrap(),
-            ]
-            .into_iter()
-            .concat()
-        ),
-<<<<<<< HEAD
-        64.into()
-=======
+                // sstore
+                hex::decode("55").unwrap(),
+            ]
+            .into_iter()
+            .concat()
+        ),
         1_953_125.into()
     );
     assert_eq!(
@@ -612,38 +585,10 @@
             .concat()
         ),
         1.into()
->>>>>>> 4d1a3eb3
-    );
-}
-
-#[test]
-<<<<<<< HEAD
-fn test_basic_jumpi_vectors() {
-    // Here we just try to test some small EVM contracts and ensure that they work.
-    assert_eq!(
-        test_evm_vector(
-            vec![
-                // push1 32
-                hex::decode("60").unwrap(),
-                hex::decode("20").unwrap(),
-                // push1 64
-                hex::decode("60").unwrap(),
-                hex::decode("40").unwrap(),
-                // push1 1
-                hex::decode("60").unwrap(),
-                hex::decode("01").unwrap(),
-                // push1 10
-                hex::decode("60").unwrap(),
-                hex::decode("0A").unwrap(),
-                // jumpi
-                hex::decode("57").unwrap(),
-                // add
-                hex::decode("01").unwrap(),
-                // jumpdest
-                hex::decode("5B").unwrap(),
-                // push0
-                hex::decode("5F").unwrap(),
-=======
+    );
+}
+
+#[test]
 fn test_basic_signextend_vectors() {
     // Here we just try to test some small EVM contracts and ensure that they work.
     let mut expected_result: [u8; 32] = [0u8; 32];
@@ -666,23 +611,108 @@
                 // push32 0
                 hex::decode("7F").unwrap(),
                 H256::zero().0.to_vec(),
->>>>>>> 4d1a3eb3
-                // sstore
-                hex::decode("55").unwrap(),
-            ]
-            .into_iter()
-            .concat()
-        ),
-<<<<<<< HEAD
+                // sstore
+                hex::decode("55").unwrap(),
+            ]
+            .into_iter()
+            .concat()
+        ),
+        h256_to_u256(H256::from_slice(&expected_result))
+    );
+    assert_eq!(
+        test_evm_vector(
+            vec![
+                // push32 179,624,556
+                hex::decode("7F").unwrap(),
+                u256_to_h256(179_624_556.into()).0.to_vec(),
+                // push32 3
+                hex::decode("7F").unwrap(),
+                u256_to_h256(3.into()).0.to_vec(),
+                // signextend
+                hex::decode("0B").unwrap(),
+                // push32 0
+                hex::decode("7F").unwrap(),
+                H256::zero().0.to_vec(),
+                // sstore
+                hex::decode("55").unwrap(),
+            ]
+            .into_iter()
+            .concat()
+        ),
+        179_624_556.into()
+    );
+}
+
+#[test]
+fn test_basic_jump_vectors() {
+    // Here we just try to test some small EVM contracts and ensure that they work.
+    assert_eq!(
+        test_evm_vector(
+            vec![
+                // push1 32
+                hex::decode("60").unwrap(),
+                hex::decode("20").unwrap(),
+                // push1 64
+                hex::decode("60").unwrap(),
+                hex::decode("40").unwrap(),
+                // push1 8
+                hex::decode("60").unwrap(),
+                hex::decode("08").unwrap(),
+                // jump
+                hex::decode("56").unwrap(),
+                // add
+                hex::decode("01").unwrap(),
+                // jumpdest
+                hex::decode("5B").unwrap(),
+                // push0
+                hex::decode("5F").unwrap(),
+                // sstore
+                hex::decode("55").unwrap(),
+            ]
+            .into_iter()
+            .concat()
+        ),
         64.into()
-=======
-        h256_to_u256(H256::from_slice(&expected_result))
->>>>>>> 4d1a3eb3
-    );
-    assert_eq!(
-        test_evm_vector(
-            vec![
-<<<<<<< HEAD
+    );
+}
+
+#[test]
+fn test_basic_jumpi_vectors() {
+    // Here we just try to test some small EVM contracts and ensure that they work.
+    assert_eq!(
+        test_evm_vector(
+            vec![
+                // push1 32
+                hex::decode("60").unwrap(),
+                hex::decode("20").unwrap(),
+                // push1 64
+                hex::decode("60").unwrap(),
+                hex::decode("40").unwrap(),
+                // push1 1
+                hex::decode("60").unwrap(),
+                hex::decode("01").unwrap(),
+                // push1 10
+                hex::decode("60").unwrap(),
+                hex::decode("0A").unwrap(),
+                // jumpi
+                hex::decode("57").unwrap(),
+                // add
+                hex::decode("01").unwrap(),
+                // jumpdest
+                hex::decode("5B").unwrap(),
+                // push0
+                hex::decode("5F").unwrap(),
+                // sstore
+                hex::decode("55").unwrap(),
+            ]
+            .into_iter()
+            .concat()
+        ),
+        64.into()
+    );
+    assert_eq!(
+        test_evm_vector(
+            vec![
                 // push1 32
                 hex::decode("60").unwrap(),
                 hex::decode("20").unwrap(),
@@ -702,30 +732,13 @@
                 hex::decode("5B").unwrap(),
                 // push0
                 hex::decode("5F").unwrap(),
-=======
-                // push32 179,624,556
-                hex::decode("7F").unwrap(),
-                u256_to_h256(179_624_556.into()).0.to_vec(),
-                // push32 3
-                hex::decode("7F").unwrap(),
-                u256_to_h256(3.into()).0.to_vec(),
-                // signextend
-                hex::decode("0B").unwrap(),
-                // push32 0
-                hex::decode("7F").unwrap(),
-                H256::zero().0.to_vec(),
->>>>>>> 4d1a3eb3
-                // sstore
-                hex::decode("55").unwrap(),
-            ]
-            .into_iter()
-            .concat()
-        ),
-<<<<<<< HEAD
+                // sstore
+                hex::decode("55").unwrap(),
+            ]
+            .into_iter()
+            .concat()
+        ),
         96.into()
-=======
-        179_624_556.into()
->>>>>>> 4d1a3eb3
     );
 }
 
