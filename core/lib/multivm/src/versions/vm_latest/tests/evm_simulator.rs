use std::{
    ops::{Div, Sub},
    str::FromStr,
};

use ethabi::{encode, ethereum_types::H264, Contract, Token};
use itertools::Itertools;
// FIXME: 1.4.1 should not be imported from 1.5.0
use zk_evm_1_4_1::sha2::{self};
use zk_evm_1_5_0::zkevm_opcode_defs::{BlobSha256Format, VersionedHashLen32};
use zksync_contracts::{load_contract, read_bytecode, read_evm_bytecode};
use zksync_state::{InMemoryStorage, StorageView};
use zksync_system_constants::CONTRACT_DEPLOYER_ADDRESS;
use zksync_types::{
    get_address_mapping_key, get_code_key, get_deployer_key, get_evm_code_hash_key,
    get_known_code_key,
    utils::{deployed_address_evm_create, deployed_address_evm_create2},
    web3::signing::keccak256,
    AccountTreeId, Address, Execute, StorageKey, H256, U256,
};
use zksync_utils::{
    address_to_h256, bytecode::hash_bytecode, bytes_to_be_words, h256_to_u256, u256_to_h256,
};

use super::tester::VmTester;
use crate::{
    interface::{TxExecutionMode, VmExecutionMode, VmInterface},
    vm_boojum_integration::tracers::dispatcher,
    vm_latest::{
        tests::{
            tester::{DeployContractsTx, TxType, VmTesterBuilder},
            utils::{
                get_balance, key_for_evm_hash, load_test_evm_contract, read_erc20_contract,
                read_test_contract, read_test_evm_bytecode, read_test_evm_simulator,
                verify_required_storage,
            },
        },
        tracers::evm_debug_tracer::EvmDebugTracer,
        utils::{fee::get_batch_base_fee, hash_evm_bytecode},
        HistoryEnabled, ToTracerPointer, TracerDispatcher, TracerPointer,
    },
    vm_m5::storage::Storage,
    HistoryMode,
};

const CONTRACT_ADDRESS: &str = "0xde03a0B5963f75f1C8485B355fF6D30f3093BDE7";

fn insert_evm_contract(storage: &mut InMemoryStorage, mut bytecode: Vec<u8>) -> Address {
    // To avoid problems with correct encoding for these tests, we just pad the bytecode to be divisible by 32.
    while bytecode.len() % 32 != 0 {
        bytecode.push(0);
    }

    let evm_hash = H256(keccak256(&bytecode));

    let padded_bytecode = {
        let mut padded_bytecode: Vec<u8> = vec![];

        let encoded_length = encode(&[Token::Uint(U256::from(bytecode.len()))]);

        padded_bytecode.extend(encoded_length);
        padded_bytecode.extend(bytecode.clone());

        while padded_bytecode.len() % 64 != 32 {
            padded_bytecode.push(0);
        }

        padded_bytecode
    };
    let blob_hash: H256 = hash_evm_bytecode(&padded_bytecode);

    assert!(BlobSha256Format::is_valid(&blob_hash.0));

    // Just some address in user space
    let test_address = Address::from_str(CONTRACT_ADDRESS).unwrap();

    let evm_code_hash_key = get_evm_code_hash_key(&test_address);

    storage.set_value(get_code_key(&test_address), blob_hash);
    storage.set_value(get_known_code_key(&blob_hash), u256_to_h256(U256::one()));

    storage.set_value(evm_code_hash_key, evm_hash);

    storage.store_factory_dep(blob_hash, padded_bytecode);

    // Marking bytecode as known

    test_address
}

fn test_evm_vector(mut bytecode: Vec<u8>) -> U256 {
    let mut storage = InMemoryStorage::with_system_contracts(hash_bytecode);

    let test_address = insert_evm_contract(&mut storage, bytecode.clone());

    let mut vm = VmTesterBuilder::new(HistoryEnabled)
        .with_storage(storage)
        .with_execution_mode(TxExecutionMode::VerifyExecute)
        .with_random_rich_accounts(1)
        .build();

    let account = &mut vm.rich_accounts[0];

    let tx = account.get_l2_tx_for_execute(
        Execute {
            contract_address: Some(test_address),
            calldata: vec![],
            value: U256::zero(),
            factory_deps: None,
        },
        None,
    );

    vm.vm.push_transaction(tx);

    let debug_tracer = EvmDebugTracer::new();
    let tracer_ptr = debug_tracer.into_tracer_pointer();
    let tx_result: crate::vm_latest::VmExecutionResultAndLogs =
        vm.vm.inspect(tracer_ptr.into(), VmExecutionMode::OneTx);

    assert!(
        !tx_result.result.is_failed(),
        "Transaction wasn't successful"
    );

    let batch_result = vm.vm.execute(VmExecutionMode::Batch);
    assert!(!batch_result.result.is_failed(), "Batch wasn't successful");

    let saved_value = vm.vm.storage.borrow_mut().get_value(&StorageKey::new(
        AccountTreeId::new(test_address),
        H256::zero(),
    ));

    h256_to_u256(saved_value)
}

//fn test_evm_logs(mut bytecode: Vec<u8>) -> Vec<zksync_types::VmEvent> {
fn test_evm_logs(mut bytecode: Vec<u8>) -> crate::vm_latest::VmExecutionLogs {
    let mut storage = InMemoryStorage::with_system_contracts(hash_bytecode);

    let test_address = insert_evm_contract(&mut storage, bytecode.clone());

    let mut vm = VmTesterBuilder::new(HistoryEnabled)
        .with_storage(storage)
        .with_execution_mode(TxExecutionMode::VerifyExecute)
        .with_random_rich_accounts(1)
        .build();

    let account = &mut vm.rich_accounts[0];

    let tx = account.get_l2_tx_for_execute(
        Execute {
            contract_address: Some(test_address),
            calldata: vec![],
            value: U256::zero(),
            factory_deps: None,
        },
        None,
    );

    vm.vm.push_transaction(tx);
    let tx_result: crate::vm_latest::VmExecutionResultAndLogs =
        vm.vm.execute(VmExecutionMode::OneTx);

    assert!(
        !tx_result.result.is_failed(),
        "Transaction wasn't successful"
    );

    let batch_result = vm.vm.execute(VmExecutionMode::Batch);
    assert!(!batch_result.result.is_failed(), "Batch wasn't successful");

    //vm.vm.collect_events_and_l1_system_logs_after_timestamp(Timestamp(0)).0
    tx_result.logs
}

#[test]
fn test_basic_evm_vectors() {
    // Here we just try to test some small EVM contracts and ensure that they work.
    assert_eq!(
        test_evm_vector(
            vec![
                // push32 1 push32 0 sstore
                hex::decode("7f").unwrap(),
                u256_to_h256(1.into()).0.to_vec(),
                hex::decode("7f").unwrap(),
                H256::zero().0.to_vec(),
                hex::decode("55").unwrap(),
            ]
            .into_iter()
            .concat()
        ),
        1.into()
    );
    assert_eq!(
        test_evm_vector(
            vec![
                // push32 1
                hex::decode("7f").unwrap(),
                u256_to_h256(1.into()).0.to_vec(),
                // push4 15
                hex::decode("63").unwrap(),
                hex::decode("0000000f").unwrap(),
                // add
                hex::decode("01").unwrap(),
                // push1 2
                hex::decode("60").unwrap(),
                hex::decode("02").unwrap(),
                // mul
                hex::decode("02").unwrap(),
                // push0
                hex::decode("5f").unwrap(),
                // binor
                hex::decode("17").unwrap(),
                // push0
                hex::decode("5f").unwrap(),
                // sstore
                hex::decode("55").unwrap(),
            ]
            .into_iter()
            .concat()
        ),
        32.into()
    );
}

#[test]
fn test_basic_div_vectors() {
    // Here we just try to test some small EVM contracts and ensure that they work.
    assert_eq!(
        test_evm_vector(
            vec![
                // push32 6
                hex::decode("7F").unwrap(),
                u256_to_h256(6.into()).0.to_vec(),
                // push32 24
                hex::decode("7F").unwrap(),
                u256_to_h256(24.into()).0.to_vec(),
                // div
                hex::decode("04").unwrap(),
                // push32 0
                hex::decode("7F").unwrap(),
                H256::zero().0.to_vec(),
                // sstore
                hex::decode("55").unwrap(),
            ]
            .into_iter()
            .concat()
        ),
        4.into()
    );
    assert_eq!(
        test_evm_vector(
            vec![
                // push32 3
                hex::decode("7F").unwrap(),
                u256_to_h256(3.into()).0.to_vec(),
                // push32 11
                hex::decode("7F").unwrap(),
                u256_to_h256(11.into()).0.to_vec(),
                // div
                hex::decode("04").unwrap(),
                // push32 0
                hex::decode("7F").unwrap(),
                H256::zero().0.to_vec(),
                // sstore
                hex::decode("55").unwrap(),
            ]
            .into_iter()
            .concat()
        ),
        3.into()
    );
    assert_eq!(
        test_evm_vector(
            vec![
                // push32 0
                hex::decode("7F").unwrap(),
                H256::zero().0.to_vec(),
                // push32 4
                hex::decode("7F").unwrap(),
                u256_to_h256(4.into()).0.to_vec(),
                // div
                hex::decode("04").unwrap(),
                // push32 0
                hex::decode("7F").unwrap(),
                H256::zero().0.to_vec(),
                // sstore
                hex::decode("55").unwrap(),
            ]
            .into_iter()
            .concat()
        ),
        0.into()
    )
}

#[test]
fn test_basic_sdiv_vectors() {
    // Here we just try to test some small EVM contracts and ensure that they work.
    assert_eq!(
        test_evm_vector(
            vec![
                // push2 6
                hex::decode("61").unwrap(),
                hex::decode("0006").unwrap(),
                // push2 -4096
                hex::decode("61").unwrap(),
                hex::decode("F000").unwrap(),
                // sdiv
                hex::decode("05").unwrap(),
                // push0
                hex::decode("5F").unwrap(),
                // sstore
                hex::decode("55").unwrap(),
            ]
            .into_iter()
            .concat()
        ),
        10240.into()
    );
    assert_eq!(
        test_evm_vector(
            vec![
                // push2 0
                hex::decode("61").unwrap(),
                hex::decode("0000").unwrap(),
                // push2 32
                hex::decode("61").unwrap(),
                hex::decode("0020").unwrap(),
                // sdiv
                hex::decode("05").unwrap(),
                // push0
                hex::decode("5F").unwrap(),
                // sstore
                hex::decode("55").unwrap(),
            ]
            .into_iter()
            .concat()
        ),
        0.into()
    );
}

#[test]
fn test_basic_mod_vectors() {
    // Here we just try to test some small EVM contracts and ensure that they work.
    assert_eq!(
        test_evm_vector(
            vec![
                // push1 5
                hex::decode("60").unwrap(),
                hex::decode("05").unwrap(),
                // push1 18
                hex::decode("60").unwrap(),
                hex::decode("12").unwrap(),
                // mod
                hex::decode("06").unwrap(),
                // push0
                hex::decode("5F").unwrap(),
                // sstore
                hex::decode("55").unwrap(),
            ]
            .into_iter()
            .concat()
        ),
        3.into()
    );
    assert_eq!(
        test_evm_vector(
            vec![
                // push0
                hex::decode("5F").unwrap(),
                // push1 7
                hex::decode("60").unwrap(),
                hex::decode("07").unwrap(),
                // mod
                hex::decode("06").unwrap(),
                // push0
                hex::decode("5F").unwrap(),
                // sstore
                hex::decode("55").unwrap(),
            ]
            .into_iter()
            .concat()
        ),
        0.into()
    );
}

#[test]
fn test_basic_smod_vectors() {
    // Here we just try to test some small EVM contracts and ensure that they work.
    assert_eq!(
        test_evm_vector(
            vec![
                // push1 3
                hex::decode("60").unwrap(),
                hex::decode("03").unwrap(),
                // push1 10
                hex::decode("60").unwrap(),
                hex::decode("0A").unwrap(),
                // smod
                hex::decode("07").unwrap(),
                // push0
                hex::decode("5F").unwrap(),
                // sstore
                hex::decode("55").unwrap(),
            ]
            .into_iter()
            .concat()
        ),
        1.into()
    );
    assert_eq!(
        test_evm_vector(
            vec![
                // push2 6
                hex::decode("61").unwrap(),
                hex::decode("0006").unwrap(),
                // push1 -4087
                hex::decode("61").unwrap(),
                hex::decode("F009").unwrap(),
                // smod
                hex::decode("07").unwrap(),
                // push0
                hex::decode("5F").unwrap(),
                // sstore
                hex::decode("55").unwrap(),
            ]
            .into_iter()
            .concat()
        ),
        3.into() // 3
    );
    assert_eq!(
        test_evm_vector(
            vec![
                // push0
                hex::decode("5F").unwrap(),
                // push1 14
                hex::decode("60").unwrap(),
                hex::decode("0E").unwrap(),
                // smod
                hex::decode("07").unwrap(),
                // push0
                hex::decode("5F").unwrap(),
                // sstore
                hex::decode("55").unwrap(),
            ]
            .into_iter()
            .concat()
        ),
        0.into()
    );
}

#[test]
fn test_basic_addmod_vectors() {
    // Here we just try to test some small EVM contracts and ensure that they work.
    assert_eq!(
        test_evm_vector(
            vec![
                // push32 8
                hex::decode("7F").unwrap(),
                u256_to_h256(8.into()).0.to_vec(),
                // push32 7
                hex::decode("7F").unwrap(),
                u256_to_h256(7.into()).0.to_vec(),
                // push32 11
                hex::decode("7F").unwrap(),
                u256_to_h256(11.into()).0.to_vec(),
                // addmod
                hex::decode("08").unwrap(),
                // push32 0
                hex::decode("7F").unwrap(),
                H256::zero().0.to_vec(),
                // sstore
                hex::decode("55").unwrap(),
            ]
            .into_iter()
            .concat()
        ),
        2.into()
    );
    assert_eq!(
        test_evm_vector(
            vec![
                // push32 23
                hex::decode("7F").unwrap(),
                u256_to_h256(23.into()).0.to_vec(),
                // push32 42
                hex::decode("7F").unwrap(),
                u256_to_h256(42.into()).0.to_vec(),
                // push32 27
                hex::decode("7F").unwrap(),
                u256_to_h256(27.into()).0.to_vec(),
                // addmod
                hex::decode("08").unwrap(),
                // push32 0
                hex::decode("7F").unwrap(),
                H256::zero().0.to_vec(),
                // sstore
                hex::decode("55").unwrap(),
            ]
            .into_iter()
            .concat()
        ),
        0.into()
    );
}

#[test]
fn test_basic_mulmod_vectors() {
    // Here we just try to test some small EVM contracts and ensure that they work.
    assert_eq!(
        test_evm_vector(
            vec![
                // push32 6
                hex::decode("7F").unwrap(),
                u256_to_h256(6.into()).0.to_vec(),
                // push32 9
                hex::decode("7F").unwrap(),
                u256_to_h256(9.into()).0.to_vec(),
                // push32 15
                hex::decode("7F").unwrap(),
                u256_to_h256(15.into()).0.to_vec(),
                // mulmod
                hex::decode("09").unwrap(),
                // push32 0
                hex::decode("7F").unwrap(),
                H256::zero().0.to_vec(),
                // sstore
                hex::decode("55").unwrap(),
            ]
            .into_iter()
            .concat()
        ),
        3.into()
    );
    assert_eq!(
        test_evm_vector(
            vec![
                // push32 17
                hex::decode("7F").unwrap(),
                u256_to_h256(17.into()).0.to_vec(),
                // push32 24
                hex::decode("7F").unwrap(),
                u256_to_h256(24.into()).0.to_vec(),
                // push32 34
                hex::decode("7F").unwrap(),
                u256_to_h256(34.into()).0.to_vec(),
                // mulmod
                hex::decode("09").unwrap(),
                // push32 0
                hex::decode("7F").unwrap(),
                H256::zero().0.to_vec(),
                // sstore
                hex::decode("55").unwrap(),
            ]
            .into_iter()
            .concat()
        ),
        0.into()
    );
}

#[test]
fn test_basic_exp_vectors() {
    // Here we just try to test some small EVM contracts and ensure that they work.
    assert_eq!(
        test_evm_vector(
            vec![
                // push32 9
                hex::decode("7F").unwrap(),
                u256_to_h256(9.into()).0.to_vec(),
                // push32 5
                hex::decode("7F").unwrap(),
                u256_to_h256(5.into()).0.to_vec(),
                // exp
                hex::decode("0A").unwrap(),
                // push32 0
                hex::decode("7F").unwrap(),
                H256::zero().0.to_vec(),
                // sstore
                hex::decode("55").unwrap(),
            ]
            .into_iter()
            .concat()
        ),
        1_953_125.into()
    );
    assert_eq!(
        test_evm_vector(
            vec![
                // push32 0
                hex::decode("7F").unwrap(),
                H256::zero().0.to_vec(),
                // push32 19
                hex::decode("7F").unwrap(),
                u256_to_h256(19.into()).0.to_vec(),
                // exp
                hex::decode("0A").unwrap(),
                // push32 0
                hex::decode("7F").unwrap(),
                H256::zero().0.to_vec(),
                // sstore
                hex::decode("55").unwrap(),
            ]
            .into_iter()
            .concat()
        ),
        1.into()
    );
}

#[test]
fn test_basic_signextend_vectors() {
    // Here we just try to test some small EVM contracts and ensure that they work.
    let mut expected_result: [u8; 32] = [0u8; 32];
    hex::decode_to_slice(
        "ffffffffffffffffffffffffffffffffffffffffffffffffffffffffffb4da6c",
        &mut expected_result,
    )
    .unwrap();
    assert_eq!(
        test_evm_vector(
            vec![
                // push32 179,624,556
                hex::decode("7F").unwrap(),
                u256_to_h256(179_624_556.into()).0.to_vec(),
                // push32 2
                hex::decode("7F").unwrap(),
                u256_to_h256(2.into()).0.to_vec(),
                // signextend
                hex::decode("0B").unwrap(),
                // push32 0
                hex::decode("7F").unwrap(),
                H256::zero().0.to_vec(),
                // sstore
                hex::decode("55").unwrap(),
            ]
            .into_iter()
            .concat()
        ),
        h256_to_u256(H256::from_slice(&expected_result))
    );
    assert_eq!(
        test_evm_vector(
            vec![
                // push32 179,624,556
                hex::decode("7F").unwrap(),
                u256_to_h256(179_624_556.into()).0.to_vec(),
                // push32 3
                hex::decode("7F").unwrap(),
                u256_to_h256(3.into()).0.to_vec(),
                // signextend
                hex::decode("0B").unwrap(),
                // push32 0
                hex::decode("7F").unwrap(),
                H256::zero().0.to_vec(),
                // sstore
                hex::decode("55").unwrap(),
            ]
            .into_iter()
            .concat()
        ),
        179_624_556.into()
    );
}

#[test]
fn test_basic_keccak_vectors() {
    // Here we just try to test some small EVM contracts and ensure that they work.
    let evm_vector = test_evm_vector(
        vec![
            // push32 0xFFFF_FFFF
            hex::decode("7F").unwrap(),
            hex::decode("FFFFFFFF00000000000000000000000000000000000000000000000000000000")
                .unwrap(),
            // push1 0
            hex::decode("60").unwrap(),
            hex::decode("00").unwrap(),
            // mstore
            hex::decode("52").unwrap(),
            // push1 4
            hex::decode("60").unwrap(),
            hex::decode("04").unwrap(),
            // push1 0
            hex::decode("60").unwrap(),
            hex::decode("00").unwrap(),
            // keccak256
            hex::decode("20").unwrap(),
            // push32 0
            hex::decode("7F").unwrap(),
            H256::zero().0.to_vec(),
            // sstore
            hex::decode("55").unwrap(),
        ]
        .into_iter()
        .concat(),
    );
    assert_eq!(
        H256(evm_vector.into()),
        H256(keccak256(&(0xFFFF_FFFFu32.to_le_bytes())))
    );

    let evm_vector = test_evm_vector(
        vec![
            // push1 4
            hex::decode("60").unwrap(),
            hex::decode("04").unwrap(),
            // push1 0
            hex::decode("60").unwrap(),
            hex::decode("00").unwrap(),
            // keccak256
            hex::decode("20").unwrap(),
            // push32 0
            hex::decode("7F").unwrap(),
            H256::zero().0.to_vec(),
            // sstore
            hex::decode("55").unwrap(),
        ]
        .into_iter()
        .concat(),
    );
    assert_eq!(
        H256(evm_vector.into()),
        H256(keccak256(&(0x00000_00000u32.to_le_bytes())))
    );
}

#[test]
fn test_basic_dup_vectors() {
    // Here we just try to test some small EVM contracts and ensure that they work.
    let evm_output = test_evm_vector(
        vec![
            // push32 10
            hex::decode("7F").unwrap(),
            u256_to_h256(10.into()).0.to_vec(),
            // push32 255
            hex::decode("7F").unwrap(),
            u256_to_h256(255.into()).0.to_vec(),
            // push32 100
            hex::decode("7F").unwrap(),
            u256_to_h256(100.into()).0.to_vec(),
            // dup2
            hex::decode("81").unwrap(),
            // push32 0
            hex::decode("7F").unwrap(),
            H256::zero().0.to_vec(),
            // sstore
            hex::decode("55").unwrap(),
        ]
        .into_iter()
        .concat(),
    );

    assert_eq!(evm_output, 255.into());

    assert_eq!(
        test_evm_vector(
            vec![
                // push32 179,624,556
                hex::decode("7F").unwrap(),
                u256_to_h256(179_624_556.into()).0.to_vec(),
                // push1 255
                hex::decode("60").unwrap(),
                hex::decode("FF").unwrap(),
                // push1 3
                hex::decode("60").unwrap(),
                hex::decode("03").unwrap(),
                // push1 255
                hex::decode("60").unwrap(),
                hex::decode("FF").unwrap(),
                // push1 3
                hex::decode("60").unwrap(),
                hex::decode("03").unwrap(),
                // push1 255
                hex::decode("60").unwrap(),
                hex::decode("FF").unwrap(),
                // push1 3
                hex::decode("60").unwrap(),
                hex::decode("03").unwrap(),
                // push1 255
                hex::decode("60").unwrap(),
                hex::decode("FF").unwrap(),
                // push1 3
                hex::decode("60").unwrap(),
                hex::decode("03").unwrap(),
                // push1 255
                hex::decode("60").unwrap(),
                hex::decode("FF").unwrap(),
                // push1 3
                hex::decode("60").unwrap(),
                hex::decode("03").unwrap(),
                // push1 255
                hex::decode("60").unwrap(),
                hex::decode("FF").unwrap(),
                // push1 3
                hex::decode("60").unwrap(),
                hex::decode("03").unwrap(),
                // push1 255
                hex::decode("60").unwrap(),
                hex::decode("FF").unwrap(),
                // push1 3
                hex::decode("60").unwrap(),
                hex::decode("03").unwrap(),
                // push1 255
                hex::decode("60").unwrap(),
                hex::decode("FF").unwrap(),
                // 16 pushes
                // dup16
                hex::decode("8F").unwrap(),
                // push32 0
                hex::decode("7F").unwrap(),
                H256::zero().0.to_vec(),
                // sstore
                hex::decode("55").unwrap(),
            ]
            .into_iter()
            .concat()
        ),
        179_624_556.into()
    );
}

#[test]
fn test_basic_swap_vectors() {
    // Here we just try to test some small EVM contracts and ensure that they work.
    let evm_output = test_evm_vector(
        vec![
            // push32 37
            hex::decode("7F").unwrap(),
            u256_to_h256(37.into()).0.to_vec(),
            // push32 255
            hex::decode("7F").unwrap(),
            u256_to_h256(255.into()).0.to_vec(),
            // push32 100
            hex::decode("7F").unwrap(),
            u256_to_h256(100.into()).0.to_vec(),
            // swap2
            //      input output
            // 1     100     37
            // 2     255    255
            // 3      37    100
            hex::decode("91").unwrap(),
            // push32 0
            hex::decode("7F").unwrap(),
            H256::zero().0.to_vec(),
            // sstore
            hex::decode("55").unwrap(),
        ]
        .into_iter()
        .concat(),
    );
    assert_eq!(evm_output, 37.into());

    let evm_output = vec![
        // push32 179,624,556
        hex::decode("7F").unwrap(),
        u256_to_h256(179_624_556.into()).0.to_vec(),
        // push1 255
        hex::decode("60").unwrap(),
        hex::decode("FF").unwrap(),
        // push1 3
        hex::decode("60").unwrap(),
        hex::decode("03").unwrap(),
        // push1 255
        hex::decode("60").unwrap(),
        hex::decode("FF").unwrap(),
        // push1 3
        hex::decode("60").unwrap(),
        hex::decode("03").unwrap(),
        // push1 255
        hex::decode("60").unwrap(),
        hex::decode("FF").unwrap(),
        // push1 3
        hex::decode("60").unwrap(),
        hex::decode("03").unwrap(),
        // push1 255
        hex::decode("60").unwrap(),
        hex::decode("FF").unwrap(),
        // push1 3
        hex::decode("60").unwrap(),
        hex::decode("03").unwrap(),
        // push1 255
        hex::decode("60").unwrap(),
        hex::decode("FF").unwrap(),
        // push1 3
        hex::decode("60").unwrap(),
        hex::decode("03").unwrap(),
        // push1 255
        hex::decode("60").unwrap(),
        hex::decode("FF").unwrap(),
        // push1 3
        hex::decode("60").unwrap(),
        hex::decode("03").unwrap(),
        // push1 255
        hex::decode("60").unwrap(),
        hex::decode("FF").unwrap(),
        // push1 3
        hex::decode("60").unwrap(),
        hex::decode("03").unwrap(),
        // push1 255
        hex::decode("60").unwrap(),
        hex::decode("FF").unwrap(),
        // 16 pushes
        // push1 10
        hex::decode("60").unwrap(),
        hex::decode("0A").unwrap(),
        // swap16
        hex::decode("9F").unwrap(),
        // push32 0
        hex::decode("7F").unwrap(),
        H256::zero().0.to_vec(),
        // sstore
        hex::decode("55").unwrap(),
    ]
    .into_iter()
    .concat();
    let evm_output = test_evm_vector(evm_output);
    assert_eq!(evm_output, 179_624_556.into());
}

#[test]
fn test_basic_lt_vectors() {
    // Here we just try to test some small EVM contracts and ensure that they work.
    assert_eq!(
        test_evm_vector(
            vec![
                // push1 8
                hex::decode("60").unwrap(),
                hex::decode("08").unwrap(),
                // push1 10
                hex::decode("60").unwrap(),
                hex::decode("0A").unwrap(),
                // lt
                hex::decode("10").unwrap(),
                // push0
                hex::decode("5F").unwrap(),
                // sstore
                hex::decode("55").unwrap(),
            ]
            .into_iter()
            .concat()
        ),
        0.into()
    );
    assert_eq!(
        test_evm_vector(
            vec![
                // push1 24
                hex::decode("60").unwrap(),
                hex::decode("18").unwrap(),
                // push1 10
                hex::decode("60").unwrap(),
                hex::decode("0A").unwrap(),
                // lt
                hex::decode("10").unwrap(),
                // push0
                hex::decode("5F").unwrap(),
                // sstore
                hex::decode("55").unwrap(),
            ]
            .into_iter()
            .concat()
        ),
        1.into()
    );
    assert_eq!(
        test_evm_vector(
            vec![
                // push1 10
                hex::decode("60").unwrap(),
                hex::decode("0A").unwrap(),
                // push1 10
                hex::decode("60").unwrap(),
                hex::decode("0A").unwrap(),
                // lt
                hex::decode("10").unwrap(),
                // push0
                hex::decode("5F").unwrap(),
                // sstore
                hex::decode("55").unwrap(),
            ]
            .into_iter()
            .concat()
        ),
        0.into()
    );
}

#[test]
fn test_basic_gt_vectors() {
    // Here we just try to test some small EVM contracts and ensure that they work.
    assert_eq!(
        test_evm_vector(
            vec![
                // push1 4
                hex::decode("60").unwrap(),
                hex::decode("04").unwrap(),
                // push1 13
                hex::decode("60").unwrap(),
                hex::decode("0D").unwrap(),
                // gt
                hex::decode("11").unwrap(),
                // push0
                hex::decode("5F").unwrap(),
                // sstore
                hex::decode("55").unwrap(),
            ]
            .into_iter()
            .concat()
        ),
        1.into()
    );
    assert_eq!(
        test_evm_vector(
            vec![
                // push1 25
                hex::decode("60").unwrap(),
                hex::decode("19").unwrap(),
                // push1 9
                hex::decode("60").unwrap(),
                hex::decode("09").unwrap(),
                // gt
                hex::decode("11").unwrap(),
                // push0
                hex::decode("5F").unwrap(),
                // sstore
                hex::decode("55").unwrap(),
            ]
            .into_iter()
            .concat()
        ),
        0.into()
    );
    assert_eq!(
        test_evm_vector(
            vec![
                // push1 12
                hex::decode("60").unwrap(),
                hex::decode("0C").unwrap(),
                // push1 12
                hex::decode("60").unwrap(),
                hex::decode("0C").unwrap(),
                // gt
                hex::decode("11").unwrap(),
                // push0
                hex::decode("5F").unwrap(),
                // sstore
                hex::decode("55").unwrap(),
            ]
            .into_iter()
            .concat()
        ),
        0.into()
    );
}

#[test]
fn test_basic_slt_vectors() {
    // Here we just try to test some small EVM contracts and ensure that they work.
    assert_eq!(
        test_evm_vector(
            vec![
                // push32 -3
                hex::decode("7F").unwrap(),
                hex::decode("FFFFFFFFFFFFFFFFFFFFFFFFFFFFFFFFFFFFFFFFFFFFFFFFFFFFFFFFFFFFFFFD")
                    .unwrap(),
                // push1 13
                hex::decode("60").unwrap(),
                hex::decode("0D").unwrap(),
                // slt
                hex::decode("12").unwrap(),
                // push0
                hex::decode("5F").unwrap(),
                // sstore
                hex::decode("55").unwrap(),
            ]
            .into_iter()
            .concat()
        ),
        0.into()
    );
    assert_eq!(
        test_evm_vector(
            vec![
                // push1 7
                hex::decode("60").unwrap(),
                hex::decode("07").unwrap(),
                // push32 -8
                hex::decode("7F").unwrap(),
                hex::decode("FFFFFFFFFFFFFFFFFFFFFFFFFFFFFFFFFFFFFFFFFFFFFFFFFFFFFFFFFFFFFFF8")
                    .unwrap(),
                // slt
                hex::decode("12").unwrap(),
                // push0
                hex::decode("5F").unwrap(),
                // sstore
                hex::decode("55").unwrap(),
            ]
            .into_iter()
            .concat()
        ),
        1.into()
    );
    assert_eq!(
        test_evm_vector(
            vec![
                // push1 50
                hex::decode("60").unwrap(),
                hex::decode("3C").unwrap(),
                // push1 50
                hex::decode("60").unwrap(),
                hex::decode("3C").unwrap(),
                // slt
                hex::decode("12").unwrap(),
                // push0
                hex::decode("5F").unwrap(),
                // sstore
                hex::decode("55").unwrap(),
            ]
            .into_iter()
            .concat()
        ),
        0.into()
    );
}

#[test]
fn test_basic_sgt_vectors() {
    // Here we just try to test some small EVM contracts and ensure that they work.
    assert_eq!(
        test_evm_vector(
            vec![
                // push32 -3
                hex::decode("7F").unwrap(),
                hex::decode("FFFFFFFFFFFFFFFFFFFFFFFFFFFFFFFFFFFFFFFFFFFFFFFFFFFFFFFFFFFFFFFD")
                    .unwrap(),
                // push1 13
                hex::decode("60").unwrap(),
                hex::decode("0D").unwrap(),
                // sgt
                hex::decode("13").unwrap(),
                // push0
                hex::decode("5F").unwrap(),
                // sstore
                hex::decode("55").unwrap(),
            ]
            .into_iter()
            .concat()
        ),
        1.into()
    );
    assert_eq!(
        test_evm_vector(
            vec![
                // push1 7
                hex::decode("60").unwrap(),
                hex::decode("07").unwrap(),
                // push32 -8
                hex::decode("7F").unwrap(),
                hex::decode("FFFFFFFFFFFFFFFFFFFFFFFFFFFFFFFFFFFFFFFFFFFFFFFFFFFFFFFFFFFFFFF8")
                    .unwrap(),
                // sgt
                hex::decode("13").unwrap(),
                // push0
                hex::decode("5F").unwrap(),
                // sstore
                hex::decode("55").unwrap(),
            ]
            .into_iter()
            .concat()
        ),
        0.into()
    );
    assert_eq!(
        test_evm_vector(
            vec![
                // push1 50
                hex::decode("60").unwrap(),
                hex::decode("3C").unwrap(),
                // push1 50
                hex::decode("60").unwrap(),
                hex::decode("3C").unwrap(),
                // sgt
                hex::decode("13").unwrap(),
                // push0
                hex::decode("5F").unwrap(),
                // sstore
                hex::decode("55").unwrap(),
            ]
            .into_iter()
            .concat()
        ),
        0.into()
    );
}

#[test]
fn test_basic_eq_vectors() {
    // Here we just try to test some small EVM contracts and ensure that they work.
    assert_eq!(
        test_evm_vector(
            vec![
                // push1 3
                hex::decode("60").unwrap(),
                hex::decode("03").unwrap(),
                // push1 13
                hex::decode("60").unwrap(),
                hex::decode("0D").unwrap(),
                // eq
                hex::decode("14").unwrap(),
                // push0
                hex::decode("5F").unwrap(),
                // sstore
                hex::decode("55").unwrap(),
            ]
            .into_iter()
            .concat()
        ),
        0.into()
    );
    assert_eq!(
        test_evm_vector(
            vec![
                // push1 7
                hex::decode("60").unwrap(),
                hex::decode("07").unwrap(),
                // push1 8
                hex::decode("60").unwrap(),
                hex::decode("08").unwrap(),
                // eq
                hex::decode("14").unwrap(),
                // push0
                hex::decode("5F").unwrap(),
                // sstore
                hex::decode("55").unwrap(),
            ]
            .into_iter()
            .concat()
        ),
        0.into()
    );
    assert_eq!(
        test_evm_vector(
            vec![
                // push1 50
                hex::decode("60").unwrap(),
                hex::decode("3C").unwrap(),
                // push1 50
                hex::decode("60").unwrap(),
                hex::decode("3C").unwrap(),
                // eq
                hex::decode("14").unwrap(),
                // push0
                hex::decode("5F").unwrap(),
                // sstore
                hex::decode("55").unwrap(),
            ]
            .into_iter()
            .concat()
        ),
        1.into()
    );
}

#[test]
fn test_basic_iszero_vectors() {
    // Here we just try to test some small EVM contracts and ensure that they work.
    assert_eq!(
        test_evm_vector(
            vec![
                // push1 3
                hex::decode("60").unwrap(),
                hex::decode("03").unwrap(),
                // iszero
                hex::decode("15").unwrap(),
                // push0
                hex::decode("5F").unwrap(),
                // sstore
                hex::decode("55").unwrap(),
            ]
            .into_iter()
            .concat()
        ),
        0.into()
    );
    assert_eq!(
        test_evm_vector(
            vec![
                // push0
                hex::decode("5F").unwrap(),
                // iszero
                hex::decode("15").unwrap(),
                // push0
                hex::decode("5F").unwrap(),
                // sstore
                hex::decode("55").unwrap(),
            ]
            .into_iter()
            .concat()
        ),
        1.into()
    );
}

#[test]
fn test_basic_xor_vectors() {
    // Here we just try to test some small EVM contracts and ensure that they work.
    assert_eq!(
        test_evm_vector(
            vec![
                // push1 51
                hex::decode("60").unwrap(),
                hex::decode("33").unwrap(),
                // push1 18
                hex::decode("60").unwrap(),
                hex::decode("12").unwrap(),
                // xor
                hex::decode("18").unwrap(),
                // push0
                hex::decode("5F").unwrap(),
                // sstore
                hex::decode("55").unwrap(),
            ]
            .into_iter()
            .concat()
        ),
        33.into()
    );
    assert_eq!(
        test_evm_vector(
            vec![
                // push1 3
                hex::decode("60").unwrap(),
                hex::decode("03").unwrap(),
                // push1 12
                hex::decode("60").unwrap(),
                hex::decode("0C").unwrap(),
                // xor
                hex::decode("18").unwrap(),
                // push0
                hex::decode("5F").unwrap(),
                // sstore
                hex::decode("55").unwrap(),
            ]
            .into_iter()
            .concat()
        ),
        15.into()
    );
}

#[test]
fn test_basic_not_vectors() {
    // Here we just try to test some small EVM contracts and ensure that they work.
    assert_eq!(
        test_evm_vector(
            vec![
                // push32 MAX
                hex::decode("7F").unwrap(),
                hex::decode("FFFFFFFFFFFFFFFFFFFFFFFFFFFFFFFFFFFFFFFFFFFFFFFFFFFFFFFFFFFFFFFF")
                    .unwrap(),
                // not
                hex::decode("19").unwrap(),
                // push0
                hex::decode("5F").unwrap(),
                // sstore
                hex::decode("55").unwrap(),
            ]
            .into_iter()
            .concat()
        ),
        0.into()
    );
    assert_eq!(
        test_evm_vector(
            vec![
                // push32
                hex::decode("7F").unwrap(),
                hex::decode("FFFFFFFFFFFFFFFFFFFFFFFFFFFFFFFFFFFFFFFFFFFFFFFFFFFFFFFFFFFFFFAA")
                    .unwrap(),
                // not
                hex::decode("19").unwrap(),
                // push0
                hex::decode("5F").unwrap(),
                // sstore
                hex::decode("55").unwrap(),
            ]
            .into_iter()
            .concat()
        ),
        85.into()
    );
}

#[test]
fn test_basic_byte_vectors() {
    // Here we just try to test some small EVM contracts and ensure that they work.
    assert_eq!(
        test_evm_vector(
            vec![
                // push1 255
                hex::decode("60").unwrap(),
                hex::decode("FF").unwrap(),
                // push1 31
                hex::decode("60").unwrap(),
                hex::decode("1F").unwrap(),
                // byte
                hex::decode("1A").unwrap(),
                // push0
                hex::decode("5F").unwrap(),
                // sstore
                hex::decode("55").unwrap(),
            ]
            .into_iter()
            .concat()
        ),
        255.into()
    );
    assert_eq!(
        test_evm_vector(
            vec![
                // push2 A1FF
                hex::decode("61").unwrap(),
                hex::decode("A1FF").unwrap(),
                // push1 30
                hex::decode("60").unwrap(),
                hex::decode("1E").unwrap(),
                // byte
                hex::decode("1A").unwrap(),
                // push0
                hex::decode("5F").unwrap(),
                // sstore
                hex::decode("55").unwrap(),
            ]
            .into_iter()
            .concat()
        ),
        161.into()
    );
    assert_eq!(
        test_evm_vector(
            vec![
                // push32
                hex::decode("7F").unwrap(),
                hex::decode("B2FFFFFFFFFFFFFFFFFFFFFFFFFFFFFFFFFFFFFFFFFFFFFFFFFFFFFFFFFFFFFF")
                    .unwrap(),
                // push0
                hex::decode("5F").unwrap(),
                // byte
                hex::decode("1A").unwrap(),
                // push0
                hex::decode("5F").unwrap(),
                // sstore
                hex::decode("55").unwrap(),
            ]
            .into_iter()
            .concat()
        ),
        178.into()
    );
    assert_eq!(
        test_evm_vector(
            vec![
                // push32
                hex::decode("7F").unwrap(),
                hex::decode("B2FFFFFFFFFFFFFFFFFFFFFFFFFFFFFFFFFFFFFFFFFFFFFFFFFFFFFFFFFFFFFF")
                    .unwrap(),
                // push1 32
                hex::decode("60").unwrap(),
                hex::decode("20").unwrap(),
                // byte
                hex::decode("1A").unwrap(),
                // push0
                hex::decode("5F").unwrap(),
                // sstore
                hex::decode("55").unwrap(),
            ]
            .into_iter()
            .concat()
        ),
        0.into()
    );
    // SHL
    assert_eq!(
        test_evm_vector(
            vec![
                // push1 32
                hex::decode("60").unwrap(),
                hex::decode("20").unwrap(),
                // push1 2
                hex::decode("60").unwrap(),
                hex::decode("01").unwrap(),
                // shl
                hex::decode("1B").unwrap(),
                // push0
                hex::decode("5F").unwrap(),
                // sstore
                hex::decode("55").unwrap(),
            ]
            .into_iter()
            .concat()
        ),
        64.into()
    );
    // SHR
    assert_eq!(
        test_evm_vector(
            vec![
                // push1 32
                hex::decode("60").unwrap(),
                hex::decode("20").unwrap(),
                // push1 2
                hex::decode("60").unwrap(),
                hex::decode("01").unwrap(),
                // shr
                hex::decode("1C").unwrap(),
                // push0
                hex::decode("5F").unwrap(),
                // sstore
                hex::decode("55").unwrap(),
            ]
            .into_iter()
            .concat()
        ),
        16.into()
    );
    // SAR
    assert_eq!(
        test_evm_vector(
            vec![
                // push32
                hex::decode("7F").unwrap(),
                hex::decode("FFFFFFFFFFFFFFFFFFFFFFFFFFFFFFFFFFFFFFFFFFFFFFFFFFFFFFFFFFFFFFFE")
                    .unwrap(),
                // push1 2
                hex::decode("60").unwrap(),
                hex::decode("01").unwrap(),
                // sar
                hex::decode("1D").unwrap(),
                // push0
                hex::decode("5F").unwrap(),
                // sstore
                hex::decode("55").unwrap(),
            ]
            .into_iter()
            .concat()
        ),
        U256::from("FFFFFFFFFFFFFFFFFFFFFFFFFFFFFFFFFFFFFFFFFFFFFFFFFFFFFFFFFFFFFFFF")
    );
}

#[test]
fn test_basic_jump_vectors() {
    // Here we just try to test some small EVM contracts and ensure that they work.
    assert_eq!(
        test_evm_vector(
            vec![
                // push1 32
                hex::decode("60").unwrap(),
                hex::decode("20").unwrap(),
                // push1 64
                hex::decode("60").unwrap(),
                hex::decode("40").unwrap(),
                // push1 8
                hex::decode("60").unwrap(),
                hex::decode("08").unwrap(),
                // jump
                hex::decode("56").unwrap(),
                // add
                hex::decode("01").unwrap(),
                // jumpdest
                hex::decode("5B").unwrap(),
                // push0
                hex::decode("5F").unwrap(),
                // sstore
                hex::decode("55").unwrap(),
            ]
            .into_iter()
            .concat()
        ),
        64.into()
    );
}

#[test]
fn test_basic_jumpi_vectors() {
    // Here we just try to test some small EVM contracts and ensure that they work.
    assert_eq!(
        test_evm_vector(
            vec![
                // push1 32
                hex::decode("60").unwrap(),
                hex::decode("20").unwrap(),
                // push1 64
                hex::decode("60").unwrap(),
                hex::decode("40").unwrap(),
                // push1 1
                hex::decode("60").unwrap(),
                hex::decode("01").unwrap(),
                // push1 10
                hex::decode("60").unwrap(),
                hex::decode("0A").unwrap(),
                // jumpi
                hex::decode("57").unwrap(),
                // add
                hex::decode("01").unwrap(),
                // jumpdest
                hex::decode("5B").unwrap(),
                // push0
                hex::decode("5F").unwrap(),
                // sstore
                hex::decode("55").unwrap(),
            ]
            .into_iter()
            .concat()
        ),
        64.into()
    );
    assert_eq!(
        test_evm_vector(
            vec![
                // push1 32
                hex::decode("60").unwrap(),
                hex::decode("20").unwrap(),
                // push1 64
                hex::decode("60").unwrap(),
                hex::decode("40").unwrap(),
                // push0
                hex::decode("5F").unwrap(),
                // push1 8
                hex::decode("60").unwrap(),
                hex::decode("09").unwrap(),
                // jumpi
                hex::decode("57").unwrap(),
                // add
                hex::decode("01").unwrap(),
                // jumpdest
                hex::decode("5B").unwrap(),
                // push0
                hex::decode("5F").unwrap(),
                // sstore
                hex::decode("55").unwrap(),
            ]
            .into_iter()
            .concat()
        ),
        96.into()
    );
}

#[test]
fn test_basic_block_environment_vectors() {
    // Here we just try to test some small EVM contracts and ensure that they work.

    // blockhash
    let evm_output = test_evm_vector(
        vec![
            // push32 100
            hex::decode("7F").unwrap(),
            u256_to_h256(100.into()).0.to_vec(),
            // blockhash
            hex::decode("40").unwrap(),
            // push32 0
            hex::decode("7F").unwrap(),
            H256::zero().0.to_vec(),
            // sstore
            hex::decode("55").unwrap(),
        ]
        .into_iter()
        .concat(),
    );
    // Should be 0, since the item in the stack is the blockNumber used
    // The block number 100 was not created, so blockhash(100) == 0.
    assert_eq!(evm_output, 0.into());

    // current block number
    let evm_output = test_evm_vector(
        vec![
            // number
            hex::decode("43").unwrap(),
            // push32 0
            hex::decode("7F").unwrap(),
            H256::zero().0.to_vec(),
            // sstore
            hex::decode("55").unwrap(),
        ]
        .into_iter()
        .concat(),
    );
    assert_eq!(evm_output, 1.into());

    // chain-id
    let evm_output = test_evm_vector(
        vec![
            // chain-id
            hex::decode("46").unwrap(),
            // push32 0
            hex::decode("7F").unwrap(),
            H256::zero().0.to_vec(),
            // sstore
            hex::decode("55").unwrap(),
        ]
        .into_iter()
        .concat(),
    );
    assert_eq!(evm_output, 270.into());
}

#[test]
fn test_basic_pop_vectors() {
    // Here we just try to test some small EVM contracts and ensure that they work.
    assert_eq!(
        test_evm_vector(
            vec![
                // push1 160
                hex::decode("60").unwrap(),
                hex::decode("A0").unwrap(),
                // push1 31
                hex::decode("60").unwrap(),
                hex::decode("1F").unwrap(),
                // pop
                hex::decode("50").unwrap(),
                // push0
                hex::decode("5F").unwrap(),
                // sstore
                hex::decode("55").unwrap(),
            ]
            .into_iter()
            .concat()
        ),
        160.into()
    );
}

#[test]
fn test_basic_memory_vectors() {
    // Here we just try to test some small EVM contracts and ensure that they work.
    assert_eq!(
        test_evm_vector(
            vec![
                // push1 255
                hex::decode("60").unwrap(),
                hex::decode("FF").unwrap(),
                // push0
                hex::decode("5F").unwrap(),
                // mstore
                hex::decode("52").unwrap(),
                // push0
                hex::decode("5F").unwrap(),
                // mload
                hex::decode("51").unwrap(),
                // push0
                hex::decode("5F").unwrap(),
                // sstore
                hex::decode("55").unwrap(),
            ]
            .into_iter()
            .concat()
        ),
        255.into()
    );
    assert_eq!(
        test_evm_vector(
            vec![
                // push1 255
                hex::decode("60").unwrap(),
                hex::decode("FF").unwrap(),
                // push0
                hex::decode("5F").unwrap(),
                // mstore
                hex::decode("52").unwrap(),
                // push1 2
                hex::decode("60").unwrap(),
                hex::decode("02").unwrap(),
                // mload
                hex::decode("51").unwrap(),
                // push0
                hex::decode("5F").unwrap(),
                // sstore
                hex::decode("55").unwrap(),
            ]
            .into_iter()
            .concat()
        ),
        16_711_680.into()
    );
    assert_eq!(
        test_evm_vector(
            vec![
                // push1 255
                hex::decode("60").unwrap(),
                hex::decode("FF").unwrap(),
                // push0
                hex::decode("5F").unwrap(),
                // mstore
                hex::decode("52").unwrap(),
                // push1 32
                hex::decode("60").unwrap(),
                hex::decode("20").unwrap(),
                // mload
                hex::decode("51").unwrap(),
                // push0
                hex::decode("5F").unwrap(),
                // sstore
                hex::decode("55").unwrap(),
            ]
            .into_iter()
            .concat()
        ),
        0.into()
    );
    assert_eq!(
        test_evm_vector(
            vec![
                // push1 255
                hex::decode("60").unwrap(),
                hex::decode("FF").unwrap(),
                // push0
                hex::decode("5F").unwrap(),
                // mstore
                hex::decode("52").unwrap(),
                // push1 64
                hex::decode("60").unwrap(),
                hex::decode("40").unwrap(),
                // mload
                hex::decode("51").unwrap(),
                // push0
                hex::decode("5F").unwrap(),
                // sstore
                hex::decode("55").unwrap(),
            ]
            .into_iter()
            .concat()
        ),
        0.into()
    );
}

#[test]
fn test_basic_mstore8_vectors() {
    // Here we just try to test some small EVM contracts and ensure that they work.
    assert_eq!(
        test_evm_vector(
            vec![
                // push2 0xFFFF
                hex::decode("61").unwrap(),
                hex::decode("FFFF").unwrap(),
                // push0
                hex::decode("5F").unwrap(),
                // mstore8
                hex::decode("53").unwrap(),
                // push0
                hex::decode("5F").unwrap(),
                // mload
                hex::decode("51").unwrap(),
                // push0
                hex::decode("5F").unwrap(),
                // sstore
                hex::decode("55").unwrap(),
            ]
            .into_iter()
            .concat()
        ),
        h256_to_u256(
            H256::from_str("FF00000000000000000000000000000000000000000000000000000000000000")
                .unwrap()
        )
        .into()
    );
    assert_eq!(
        test_evm_vector(
            vec![
                // push2 0xAAFF
                hex::decode("61").unwrap(),
                hex::decode("AAFF").unwrap(),
                // push0
                hex::decode("5F").unwrap(),
                // mstore8
                hex::decode("53").unwrap(),
                // push1 0xBB
                hex::decode("60").unwrap(),
                hex::decode("BB").unwrap(),
                // push1 1
                hex::decode("60").unwrap(),
                hex::decode("01").unwrap(),
                // mstore8
                hex::decode("53").unwrap(),
                // push0
                hex::decode("5F").unwrap(),
                // mload
                hex::decode("51").unwrap(),
                // push0
                hex::decode("5F").unwrap(),
                // sstore
                hex::decode("55").unwrap(),
            ]
            .into_iter()
            .concat()
        ),
        h256_to_u256(
            H256::from_str("FFBB000000000000000000000000000000000000000000000000000000000000")
                .unwrap()
        )
        .into()
    );
    assert_eq!(
        test_evm_vector(
            vec![
                // push0
                hex::decode("5F").unwrap(),
                // push0
                hex::decode("5F").unwrap(),
                // mstore
                hex::decode("52").unwrap(),
                // push2 0xAABB
                hex::decode("61").unwrap(),
                hex::decode("AABB").unwrap(),
                // push1 32
                hex::decode("60").unwrap(),
                hex::decode("20").unwrap(),
                // mstore8
                hex::decode("53").unwrap(),
                // push1 1
                hex::decode("60").unwrap(),
                hex::decode("01").unwrap(),
                // mload
                hex::decode("51").unwrap(),
                // push0
                hex::decode("5F").unwrap(),
                // sstore
                hex::decode("55").unwrap(),
            ]
            .into_iter()
            .concat()
        ),
        187.into() // 0xBB
    );
}

#[test]
fn test_basic_sload_vectors() {
    // Here we just try to test some small EVM contracts and ensure that they work.
    assert_eq!(
        test_evm_vector(
            vec![
                // push32 0
                hex::decode("7F").unwrap(),
                H256::zero().0.to_vec(),
                // sload
                hex::decode("54").unwrap(),
                // push0
                hex::decode("5F").unwrap(),
                // sstore
                hex::decode("55").unwrap(),
            ]
            .into_iter()
            .concat()
        ),
        0.into()
    );

    assert_eq!(
        test_evm_vector(
            vec![
                // push32 2
                hex::decode("7F").unwrap(),
                u256_to_h256(2.into()).0.to_vec(),
                // push32 0
                hex::decode("7F").unwrap(),
                H256::zero().0.to_vec(),
                // sstore
                hex::decode("55").unwrap(),
                // push32 0
                hex::decode("7F").unwrap(),
                H256::zero().0.to_vec(),
                // sload
                hex::decode("54").unwrap(),
                // push0
                hex::decode("5F").unwrap(),
                // sstore
                hex::decode("55").unwrap(),
            ]
            .into_iter()
            .concat()
        ),
        2.into()
    );
}

#[test]
fn test_sload_gas() {
    // Here we just try to test some small EVM contracts and ensure that they work.
    let initial_gas = U256::MAX;
    let gas_left = test_evm_vector(
        // sload cold
        vec![
            // push32 0
            hex::decode("7F").unwrap(),
            H256::zero().0.to_vec(),
            // sload
            hex::decode("54").unwrap(),
            // gas
            hex::decode("5A").unwrap(),
            // push0
            hex::decode("5F").unwrap(),
            // sstore
            hex::decode("55").unwrap(),
        ]
        .into_iter()
        .concat(),
    );
    assert_eq!(initial_gas - gas_left, U256::from_dec_str("2105").unwrap());

    let gas_left_2 = test_evm_vector(
        // sstore cold different value + sload warm
        vec![
            // push32 2
            hex::decode("7F").unwrap(),
            u256_to_h256(2.into()).0.to_vec(),
            // push32 0
            hex::decode("7F").unwrap(),
            H256::zero().0.to_vec(),
            // sstore
            hex::decode("55").unwrap(),
            // push32 0
            hex::decode("7F").unwrap(),
            H256::zero().0.to_vec(),
            // sload
            hex::decode("54").unwrap(),
            // gas
            hex::decode("5A").unwrap(),
            // push0
            hex::decode("5F").unwrap(),
            // sstore
            hex::decode("55").unwrap(),
        ]
        .into_iter()
        .concat(),
    );
    assert_eq!(
        initial_gas - gas_left_2,
        U256::from_dec_str("22211").unwrap()
    );

    let gas_left_3 = test_evm_vector(
        // sstore cold same value + sload warm
        vec![
            // push32 0
            hex::decode("7F").unwrap(),
            u256_to_h256(0.into()).0.to_vec(),
            // push32 0
            hex::decode("7F").unwrap(),
            H256::zero().0.to_vec(),
            // sstore
            hex::decode("55").unwrap(),
            // push32 0
            hex::decode("7F").unwrap(),
            H256::zero().0.to_vec(),
            // sload
            hex::decode("54").unwrap(),
            // gas
            hex::decode("5A").unwrap(),
            // push0
            hex::decode("5F").unwrap(),
            // sstore
            hex::decode("55").unwrap(),
        ]
        .into_iter()
        .concat(),
    );
    assert_eq!(
        initial_gas - gas_left_3,
        U256::from_dec_str("2311").unwrap()
    );

    let gas_left_4 = test_evm_vector(
        // sstore cold different value + sstore warm same value + sload warm
        vec![
            // push32 2
            hex::decode("7F").unwrap(),
            u256_to_h256(2.into()).0.to_vec(),
            // push32 0
            hex::decode("7F").unwrap(),
            H256::zero().0.to_vec(),
            // sstore
            hex::decode("55").unwrap(),
            // push32 0
            hex::decode("7F").unwrap(),
            u256_to_h256(0.into()).0.to_vec(),
            // push32 0
            hex::decode("7F").unwrap(),
            H256::zero().0.to_vec(),
            // sstore
            hex::decode("55").unwrap(),
            // push32 0
            hex::decode("7F").unwrap(),
            H256::zero().0.to_vec(),
            // sload
            hex::decode("54").unwrap(),
            // gas
            hex::decode("5A").unwrap(),
            // push0
            hex::decode("5F").unwrap(),
            // sstore
            hex::decode("55").unwrap(),
        ]
        .into_iter()
        .concat(),
    );
    assert_eq!(
        initial_gas - gas_left_4,
        U256::from_dec_str("22317").unwrap()
    );
}

#[test]
fn test_basic_msize_vectors() {
    // Here we just try to test some small EVM contracts and ensure that they work.
    assert_eq!(
        test_evm_vector(
            vec![
                // msize
                hex::decode("59").unwrap(),
                // push0
                hex::decode("5F").unwrap(),
                // sstore
                hex::decode("55").unwrap(),
            ]
            .into_iter()
            .concat()
        ),
        0.into()
    );

    assert_eq!(
        test_evm_vector(
            vec![
                // push32 2
                hex::decode("7F").unwrap(),
                u256_to_h256(2.into()).0.to_vec(),
                // push0
                hex::decode("5F").unwrap(),
                // mstore
                hex::decode("52").unwrap(),
                // msize
                hex::decode("59").unwrap(),
                // push0
                hex::decode("5F").unwrap(),
                // sstore
                hex::decode("55").unwrap(),
            ]
            .into_iter()
            .concat()
        ),
        32.into()
    );
}

#[test]
fn test_basic_msize_with_mstore_vectors() {
    // Here we just try to test some small EVM contracts and ensure that they work.
    assert_eq!(
        test_evm_vector(
            vec![
                // push32 2
                hex::decode("7F").unwrap(),
                u256_to_h256(2.into()).0.to_vec(),
                // push0
                hex::decode("5F").unwrap(),
                // mstore
                hex::decode("52").unwrap(),
                // msize
                hex::decode("59").unwrap(),
                // push0
                hex::decode("5F").unwrap(),
                // sstore
                hex::decode("55").unwrap(),
            ]
            .into_iter()
            .concat()
        ),
        32.into()
    );
}

#[test]
fn test_basic_caller_vectors() {
    // Here we just try to test some small EVM contracts and ensure that they work.
    assert_ne!(
        test_evm_vector(
            vec![
                // push0
                hex::decode("5F").unwrap(),
                // caller
                hex::decode("33").unwrap(),
                // push0
                hex::decode("5F").unwrap(),
                // sstore
                hex::decode("55").unwrap(),
            ]
            .into_iter()
            .concat()
        ),
        0.into()
    );
}

#[test]
fn test_basic_callvalue_vectors() {
    // Here we just try to test some small EVM contracts and ensure that they work.
    assert_eq!(
        test_evm_vector(
            vec![
                // push1 0xFF
                hex::decode("60").unwrap(),
                hex::decode("FF").unwrap(),
                // callvalue
                hex::decode("34").unwrap(),
                // push0
                hex::decode("5F").unwrap(),
                // sstore
                hex::decode("55").unwrap(),
            ]
            .into_iter()
            .concat()
        ),
        0.into()
    );
}

#[test]
fn test_basic_calldataload_vectors() {
    // Here we just try to test some small EVM contracts and ensure that they work.
    assert_eq!(
        test_evm_vector(
            vec![
                // push0
                hex::decode("5F").unwrap(),
                // calldataload
                hex::decode("35").unwrap(),
                // push0
                hex::decode("5F").unwrap(),
                // sstore
                hex::decode("55").unwrap(),
            ]
            .into_iter()
            .concat()
        ),
        0.into()
    );
}

#[test]
fn test_basic_calldatasize_vectors() {
    // Here we just try to test some small EVM contracts and ensure that they work.
    assert_eq!(
        test_evm_vector(
            vec![
                // push1 0xDD
                hex::decode("60").unwrap(),
                hex::decode("DD").unwrap(),
                // calldatasize
                hex::decode("36").unwrap(),
                // push0
                hex::decode("5F").unwrap(),
                // sstore
                hex::decode("55").unwrap(),
            ]
            .into_iter()
            .concat()
        ),
        0.into()
    );
}

#[test]
fn test_basic_calldatacopy_vectors() {
    // Here we just try to test some small EVM contracts and ensure that they work.
    assert_eq!(
        test_evm_vector(
            vec![
                // push1 9
                hex::decode("60").unwrap(),
                hex::decode("09").unwrap(),
                // push1 31
                hex::decode("60").unwrap(),
                hex::decode("1F").unwrap(),
                // push1 2
                hex::decode("60").unwrap(),
                hex::decode("02").unwrap(),
                // calldatacopy
                hex::decode("37").unwrap(),
                // push0
                hex::decode("5F").unwrap(),
                // mload
                hex::decode("51").unwrap(),
                // push0
                hex::decode("5F").unwrap(),
                // sstore
                hex::decode("55").unwrap(),
            ]
            .into_iter()
            .concat()
        ),
        0.into()
    );
}

#[test]
fn test_basic_address_vectors() {
    assert_eq!(
        test_evm_vector(
            vec![
                // push1 0xFF
                hex::decode("60").unwrap(),
                hex::decode("FF").unwrap(),
                // address
                hex::decode("30").unwrap(),
                // push0
                hex::decode("5F").unwrap(),
                // sstore
                hex::decode("55").unwrap(),
            ]
            .into_iter()
            .concat()
        ),
        h256_to_u256(H256::from(Address::from_str(CONTRACT_ADDRESS).unwrap())).into()
    );
}

#[test]
fn test_basic_balance_vectors() {
    assert_eq!(
        test_evm_vector(
            vec![
                // push20 CONTRACT_ADDRESS
                hex::decode("73").unwrap(),
                hex::decode(&CONTRACT_ADDRESS[2..]).unwrap(), // Remove 0x
                // balance
                hex::decode("31").unwrap(),
                // push0
                hex::decode("5F").unwrap(),
                // sstore
                hex::decode("55").unwrap(),
            ]
            .into_iter()
            .concat()
        ),
        0.into()
    )
}

#[test]
fn test_basic_balance_gas_vectors() {
    let initial_gas = U256::MAX;
    let gas_left = test_evm_vector(
        // Contract address should be warm by default
        vec![
            // push20 CONTRACT_ADDRESS
            hex::decode("73").unwrap(),
            hex::decode(&CONTRACT_ADDRESS[2..]).unwrap(), // Remove 0x
            // balance
            hex::decode("31").unwrap(),
            // gas
            hex::decode("5A").unwrap(),
            // push0
            hex::decode("5F").unwrap(),
            // sstore
            hex::decode("55").unwrap(),
        ]
        .into_iter()
        .concat(),
    );
    assert_eq!(initial_gas - gas_left, U256::from_dec_str("105").unwrap());

    let gas_left = test_evm_vector(
        // Random Address
        vec![
            // push20 0xab03a0B5963f75f1C8485B355fF6D30f3093BDE8
            hex::decode("73").unwrap(),
            hex::decode("ab03a0B5963f75f1C8485B355fF6D30f3093BDE8").unwrap(),
            // balance
            hex::decode("31").unwrap(),
            // gas
            hex::decode("5A").unwrap(),
            // push0
            hex::decode("5F").unwrap(),
            // sstore
            hex::decode("55").unwrap(),
        ]
        .into_iter()
        .concat(),
    );
    assert_eq!(initial_gas - gas_left, U256::from_dec_str("2605").unwrap());

    let gas_left = test_evm_vector(
        // Random Address accesed twice
        vec![
            // push20 0xab03a0B5963f75f1C8485B355fF6D30f3093BDE8
            hex::decode("73").unwrap(),
            hex::decode("ab03a0B5963f75f1C8485B355fF6D30f3093BDE8").unwrap(),
            // balance
            hex::decode("31").unwrap(),
            // push20 0xgb03a0B5963f75f1C8485B355fF6D30f3093BDE8
            hex::decode("73").unwrap(),
            hex::decode("ab03a0B5963f75f1C8485B355fF6D30f3093BDE8").unwrap(),
            // balance
            hex::decode("31").unwrap(),
            // gas
            hex::decode("5A").unwrap(),
            // push0
            hex::decode("5F").unwrap(),
            // sstore
            hex::decode("55").unwrap(),
        ]
        .into_iter()
        .concat(),
    );
    assert_eq!(initial_gas - gas_left, U256::from_dec_str("2708").unwrap());
}

#[test]
fn test_basic_origin_vectors() {
    assert_ne!(
        test_evm_vector(
            vec![
                // push0
                hex::decode("5F").unwrap(),
                // origin
                hex::decode("32").unwrap(),
                // push0
                hex::decode("5F").unwrap(),
                // sstore
                hex::decode("55").unwrap(),
            ]
            .into_iter()
            .concat()
        ),
        0.into()
    )
}

#[test]
fn test_basic_pc_vectors() {
    assert_eq!(
        test_evm_vector(
            vec![
                // push1 0xFF
                hex::decode("60").unwrap(),
                hex::decode("FF").unwrap(),
                // pc
                hex::decode("58").unwrap(),
                // push0
                hex::decode("5F").unwrap(),
                // sstore
                hex::decode("55").unwrap(),
            ]
            .into_iter()
            .concat()
        ),
        2.into()
    );
    assert_eq!(
        test_evm_vector(
            vec![
                // push3 0xFFEEDD
                hex::decode("62").unwrap(),
                hex::decode("FFEEDD").unwrap(),
                // pc
                hex::decode("58").unwrap(),
                // push0
                hex::decode("5F").unwrap(),
                // sstore
                hex::decode("55").unwrap(),
            ]
            .into_iter()
            .concat()
        ),
        4.into()
    );
}

#[test]
fn test_basic_gas_vectors() {
    assert_eq!(
        test_evm_vector(
            vec![
                // push1 0xFF
                hex::decode("60").unwrap(),
                hex::decode("FF").unwrap(),
                // gas
                hex::decode("5A").unwrap(),
                // push0
                hex::decode("5F").unwrap(),
                // sstore
                hex::decode("55").unwrap(),
            ]
            .into_iter()
            .concat()
        ),
        U256::from_dec_str(
            "115792089237316195423570985008687907853269984665640564039457584007913129639930"
        )
        .unwrap()
        .into()
    );

    assert_eq!(
        test_evm_vector(
            vec![
                // push1 0xFF
                hex::decode("60").unwrap(),
                hex::decode("FF").unwrap(),
                // push1 0xEE
                hex::decode("60").unwrap(),
                hex::decode("EE").unwrap(),
                // push1 0xDD
                hex::decode("60").unwrap(),
                hex::decode("DD").unwrap(),
                // push1 0xCC
                hex::decode("60").unwrap(),
                hex::decode("CC").unwrap(),
                // address
                hex::decode("30").unwrap(),
                // gas
                hex::decode("5A").unwrap(),
                // push0
                hex::decode("5F").unwrap(),
                // sstore
                hex::decode("55").unwrap(),
            ]
            .into_iter()
            .concat()
        ),
        U256::from_dec_str(
            "115792089237316195423570985008687907853269984665640564039457584007913129639919"
        )
        .unwrap()
        .into()
    );
}

#[test]
<<<<<<< HEAD
fn test_basic_create_vectors() {
    assert_ne!(
        test_evm_vector(
            vec![
                // push32
                hex::decode("7F").unwrap(),
                hex::decode("6080604052348015600e575f80fd5b50603e80601a5f395ff3fe60806040525f")
                    .unwrap(),
                // push0
                hex::decode("5F").unwrap(),
                // mstore
                hex::decode("52").unwrap(),
                // push32
                hex::decode("7F").unwrap(),
                hex::decode("80fdfea264697066735822122070e77c564e632657f44e4b3cb2d5d4f74255fc")
                    .unwrap(),
                // push1 32
                hex::decode("60").unwrap(),
                hex::decode("20").unwrap(),
                // mstore
                hex::decode("52").unwrap(),
                // push32
                hex::decode("7F").unwrap(),
                hex::decode("64ca5fae813eb74275609e61e364736f6c634300081900330000000000000000")
                    .unwrap(),
                // push1 64
                hex::decode("60").unwrap(),
                hex::decode("40").unwrap(),
                // mstore
                hex::decode("52").unwrap(),
                // push1 88
                hex::decode("60").unwrap(),
                hex::decode("58").unwrap(),
                // push0
                hex::decode("5F").unwrap(),
                // push0
                hex::decode("5F").unwrap(),
                // create
                hex::decode("F0").unwrap(),
                // push0
                hex::decode("5F").unwrap(),
                // sstore
                hex::decode("55").unwrap(),
            ]
            .into_iter()
            .concat()
        ),
        0.into()
    );
    assert_ne!(
        test_evm_vector(
            vec![
                // push32
                hex::decode("7F").unwrap(),
                hex::decode("6080604052348015600e575f80fd5b5060af80601a5f395ff3fe608060405234").unwrap(),
                // push0
                hex::decode("5F").unwrap(),
                // mstore
                hex::decode("52").unwrap(),
                // push32
                hex::decode("7F").unwrap(),
                hex::decode("8015600e575f80fd5b50600436106026575f3560e01c80636d4ce63c14602a57").unwrap(),
                // push1 32
                hex::decode("60").unwrap(),
                hex::decode("20").unwrap(),
                // mstore
                hex::decode("52").unwrap(),
                // push32
                hex::decode("7F").unwrap(),
                hex::decode("5b5f80fd5b60306044565b604051603b91906062565b60405180910390f35b5f").unwrap(),
                // push1 64
                hex::decode("60").unwrap(),
                hex::decode("40").unwrap(),
                // mstore
                hex::decode("52").unwrap(),
                // push32
                hex::decode("7F").unwrap(),
                hex::decode("6007905090565b5f819050919050565b605c81604c565b82525050565b5f6020").unwrap(),
                // push1 96
                hex::decode("60").unwrap(),
                hex::decode("60").unwrap(),
                // mstore
                hex::decode("52").unwrap(),
                // push32
                hex::decode("7F").unwrap(),
                hex::decode("8201905060735f8301846055565b9291505056fea26469706673582212201357").unwrap(),
                // push1 128
                hex::decode("60").unwrap(),
                hex::decode("80").unwrap(),
                // mstore
                hex::decode("52").unwrap(),
                // push32
                hex::decode("7F").unwrap(),
                hex::decode("3db24498d07df7d6344f02fa1ccf8e15038b10c382a6d71537a002ad4e736473").unwrap(),
                // push1 160
                hex::decode("60").unwrap(),
                hex::decode("A0").unwrap(),
                // mstore
                hex::decode("52").unwrap(),
                // push32
                hex::decode("7F").unwrap(),
                hex::decode("6f6c634300081900330000000000000000000000000000000000000000000000").unwrap(),
                // push1 192
                hex::decode("60").unwrap(),
                hex::decode("C0").unwrap(),
                // mstore
                hex::decode("52").unwrap(),
                // push1 201
                hex::decode("60").unwrap(),
                hex::decode("C9").unwrap(),
                // push0
                hex::decode("5F").unwrap(),
                // push0
                hex::decode("5F").unwrap(),
                // create
                hex::decode("F0").unwrap(),
                // push0
                hex::decode("5F").unwrap(),
                // sstore
                hex::decode("55").unwrap(),
            ]
            .into_iter()
            .concat()
        ),
        0.into()
    );
}

#[test]
fn test_basic_create2_vectors() {
    assert_eq!(
        test_evm_vector(
            vec![
                // push32
                hex::decode("7F").unwrap(),
                hex::decode("6080604052348015600e575f80fd5b50603e80601a5f395ff3fe60806040525f").unwrap(),
                // push0
                hex::decode("5F").unwrap(),
                // mstore
                hex::decode("52").unwrap(),
                // push32
                hex::decode("7F").unwrap(),
                hex::decode("80fdfea264697066735822122070e77c564e632657f44e4b3cb2d5d4f74255fc").unwrap(),
                // push1 32
                hex::decode("60").unwrap(),
                hex::decode("20").unwrap(),
                // mstore
                hex::decode("52").unwrap(),
                // push32
                hex::decode("7F").unwrap(),
                hex::decode("64ca5fae813eb74275609e61e364736f6c634300081900330000000000000000").unwrap(),
                // push1 64
                hex::decode("60").unwrap(),
                hex::decode("40").unwrap(),
                // mstore
                hex::decode("52").unwrap(),
                // push0
                hex::decode("5F").unwrap(),
                // push1 88
                hex::decode("60").unwrap(),
                hex::decode("58").unwrap(),
                // push0
                hex::decode("5F").unwrap(),
                // push0
                hex::decode("5F").unwrap(),
                // create2
                hex::decode("F5").unwrap(),
                // push0
                hex::decode("5F").unwrap(),
                // sstore
                hex::decode("55").unwrap(),
            ]
            .into_iter()
            .concat()
        ),
        h256_to_u256(H256::from_str("0x000000000000000000000000f9ce5b3ccbbbe0ce1a33b39bd9c723d048514878").unwrap()).into()
    );
}

#[test]
fn test_basic_call_vectors() {
    // Testing with:
    // function decimals() external pure override returns (uint8) {
    //    return 18;
    // }
    // from L2EthToken.sol

    let evm_output = test_evm_vector(
        vec![
            // push4 funcsel
            hex::decode("63").unwrap(),
            hex::decode("313ce567").unwrap(), // func selector
            // push0
            hex::decode("5F").unwrap(),
            // mstore
            hex::decode("52").unwrap(),
            // mem[0] = funcsel
            // push1 retSize
            hex::decode("60").unwrap(),
            hex::decode("20").unwrap(),
            // push1 retOff
            hex::decode("60").unwrap(),
            hex::decode("20").unwrap(),
            // push1 argSize 4bytes
            hex::decode("60").unwrap(),
            hex::decode("04").unwrap(),
            // push1 argOff
            hex::decode("60").unwrap(),
            hex::decode("1C").unwrap(),
            // push0 value
            hex::decode("5F").unwrap(),
            // push32 token_contract
            hex::decode("7F").unwrap(),
            hex::decode("000000000000000000000000000000000000000000000000000000000000800A")
                .unwrap(),
            // push4 gas
            hex::decode("63").unwrap(),
            hex::decode("FFFFFFFF").unwrap(),
            // call
            hex::decode("F1").unwrap(),
            // push1 memOffset
            hex::decode("60").unwrap(),
            hex::decode("20").unwrap(),
            // mload
            hex::decode("51").unwrap(),
            // push0
            hex::decode("5F").unwrap(),
=======
fn test_basic_environment3_vectors() {
    // Here we just try to test some small EVM contracts and ensure that they work.
    // gasprice
    let evm_output = test_evm_vector(
        vec![
            // push1 32
            hex::decode("60").unwrap(),
            hex::decode("20").unwrap(),
            // push1 16
            hex::decode("60").unwrap(),
            hex::decode("10").unwrap(),
            // gasprice
            hex::decode("3A").unwrap(),
            // push32 0
            hex::decode("7F").unwrap(),
            H256::zero().0.to_vec(),
            // sstore
            hex::decode("55").unwrap(),
        ]
        .into_iter()
        .concat(),
    );
    assert_eq!(evm_output, 250000000.into());

    // test OP_CODECOPY
    let evm_output = test_evm_vector(
        vec![
            // push1 7
            hex::decode("60").unwrap(),
            hex::decode("07").unwrap(),
            // push1 0
            hex::decode("60").unwrap(),
            hex::decode("00").unwrap(),
            // push1 0
            hex::decode("60").unwrap(),
            hex::decode("00").unwrap(),
            // codecopy
            hex::decode("39").unwrap(),
            // push1 0
            hex::decode("60").unwrap(),
            hex::decode("00").unwrap(),
            // mload
            hex::decode("51").unwrap(),
            // push32 0
            hex::decode("7F").unwrap(),
            H256::zero().0.to_vec(),
>>>>>>> 81628a27
            // sstore
            hex::decode("55").unwrap(),
        ]
        .into_iter()
        .concat(),
    );
<<<<<<< HEAD
    println!("{:?}", evm_output);
    assert_eq!(evm_output, 18u32.into());
}

#[test]
fn test_basic_call_with_create_vectors() {
    // The following code is used to test the basic CALL operation
    // if the contract isEVM

    /*
        // Create a contract that creates an exception if first word of calldata is 0
        PUSH17 0x67600035600757FE5B60005260086018F3
        PUSH1 0
        MSTORE
        PUSH1 17
        PUSH1 15
        PUSH1 0
        CREATE

        // Call with non 0 calldata, returns success
        PUSH1 0
        PUSH1 0
        PUSH1 32
        PUSH1 0
        PUSH1 0
        DUP7
        PUSH2 0xFFFF
        CALL
    */

    let evm_output = test_evm_vector(
        vec![
            // push17 bytecode
            // Create a contract that creates an exception if first word of calldata is 0
            hex::decode("70").unwrap(),
            hex::decode("67600035600757FE5B60005260086018F3").unwrap(),
            // push0
            hex::decode("5F").unwrap(),
            // mstore
            hex::decode("52").unwrap(),
            // push1 17
            hex::decode("60").unwrap(),
            hex::decode("11").unwrap(),
            // push0
            hex::decode("5F").unwrap(),
            // push0
            hex::decode("5F").unwrap(),
            // create
            hex::decode("F0").unwrap(),
            // CALL
            // push0
            hex::decode("5F").unwrap(),
            // push0
            hex::decode("5F").unwrap(),
            // push1 32
            hex::decode("60").unwrap(),
            hex::decode("20").unwrap(),
            // push0
            hex::decode("5F").unwrap(),
            // push0
            hex::decode("5F").unwrap(),
            // dup6
            hex::decode("85").unwrap(),
            // push2 0xFFFF
            hex::decode("61").unwrap(),
            hex::decode("FFFF").unwrap(),
            // call
            hex::decode("F1").unwrap(),
            // push0
            hex::decode("5F").unwrap(),
            // sstore
            hex::decode("55").unwrap(),
=======
    assert_eq!(
        H256(evm_output.into()),
        H256(U256::from("6007600060003900000000000000000000000000000000000000000000000000").into())
    );

    // codesize
    let evm_output = test_evm_vector(
        vec![
            // push1 16
            hex::decode("60").unwrap(), // 1 byte
            hex::decode("10").unwrap(), // 1 byte
            // codesize
            hex::decode("38").unwrap(), // 1 byte
            // push32 0
            hex::decode("7F").unwrap(), // 1 byte
            H256::zero().0.to_vec(),    // 32 bytes
            // sstore
            hex::decode("55").unwrap(), // 1byte
        ]
        .into_iter()
        .concat(),
    );
    // codesize = 37 + memory_expansion = 64 (chunks of 32bytes)
    assert_eq!(evm_output, 64.into());
}

#[test]
fn test_basic_logs_vectors() {
    // Here we just try to test some small EVM contracts and ensure that they work.
    // LOG0
    let evm_output = test_evm_logs(
        vec![
            // push1 37
            hex::decode("60").unwrap(),
            hex::decode("25").unwrap(),
            // push1 00
            hex::decode("60").unwrap(),
            hex::decode("00").unwrap(),
            // mstore
            hex::decode("52").unwrap(),
            // push1 32
            hex::decode("60").unwrap(),
            hex::decode("20").unwrap(),
            // push1 00
            hex::decode("60").unwrap(),
            hex::decode("00").unwrap(),
            // log0
            hex::decode("A0").unwrap(),
        ]
        .into_iter()
        .concat(),
    );

    for e in evm_output.events {
        if e.address == Address::from_str(CONTRACT_ADDRESS).unwrap() {
            assert!(e.indexed_topics.is_empty());
            assert_eq!(e.value[31], 37u8);
        }
    }

    // LOG1
    let evm_output = test_evm_logs(
        vec![
            // push1 37
            hex::decode("60").unwrap(),
            hex::decode("25").unwrap(),
            // push1 00
            hex::decode("60").unwrap(),
            hex::decode("00").unwrap(),
            // mstore
            hex::decode("52").unwrap(),
            // push1 64
            hex::decode("60").unwrap(),
            hex::decode("40").unwrap(),
            // push1 32
            hex::decode("60").unwrap(),
            hex::decode("20").unwrap(),
            // push1 00
            hex::decode("60").unwrap(),
            hex::decode("00").unwrap(),
            // log1
            hex::decode("A1").unwrap(),
>>>>>>> 81628a27
        ]
        .into_iter()
        .concat(),
    );
<<<<<<< HEAD
    // TODO check test
    //assert_eq!(evm_output, 1u32.into());

    // The following contract is used to test a CALL after a CREATE
    // more rigourously
    /*
        // SPDX-License-Identifier: MIT
        pragma solidity ^0.8.20;

        contract Test {
            // selector == 0x6d4ce63c
            function get() pure public returns (uint256) {
                return 7;
            }
        }
    */

    let evm_output = test_evm_vector(
        vec![
            // push32
            hex::decode("7F").unwrap(),
            hex::decode("6080604052348015600e575f80fd5b5060af80601a5f395ff3fe608060405234")
                .unwrap(),
            // push0
            hex::decode("5F").unwrap(),
            // mstore
            hex::decode("52").unwrap(),
            // push32
            hex::decode("7F").unwrap(),
            hex::decode("8015600e575f80fd5b50600436106026575f3560e01c80636d4ce63c14602a57")
                .unwrap(),
            // push1 32
            hex::decode("60").unwrap(),
            hex::decode("20").unwrap(),
            // mstore
            hex::decode("52").unwrap(),
            // push32
            hex::decode("7F").unwrap(),
            hex::decode("5b5f80fd5b60306044565b604051603b91906062565b60405180910390f35b5f")
                .unwrap(),
            // push1 64
            hex::decode("60").unwrap(),
            hex::decode("40").unwrap(),
            // mstore
            hex::decode("52").unwrap(),
            // push32
            hex::decode("7F").unwrap(),
            hex::decode("6007905090565b5f819050919050565b605c81604c565b82525050565b5f6020")
                .unwrap(),
            // push1 96
            hex::decode("60").unwrap(),
            hex::decode("60").unwrap(),
            // mstore
            hex::decode("52").unwrap(),
            // push32
            hex::decode("7F").unwrap(),
            hex::decode("8201905060735f8301846055565b9291505056fea26469706673582212201357")
                .unwrap(),
            // push1 128
            hex::decode("60").unwrap(),
            hex::decode("80").unwrap(),
            // mstore
            hex::decode("52").unwrap(),
            // push32
            hex::decode("7F").unwrap(),
            hex::decode("3db24498d07df7d6344f02fa1ccf8e15038b10c382a6d71537a002ad4e736473")
                .unwrap(),
            // push1 160
            hex::decode("60").unwrap(),
            hex::decode("A0").unwrap(),
            // mstore
            hex::decode("52").unwrap(),
            // push32
            hex::decode("7F").unwrap(),
            hex::decode("6f6c634300081900330000000000000000000000000000000000000000000000")
                .unwrap(),
            // push1 192
            hex::decode("60").unwrap(),
            hex::decode("C0").unwrap(),
            // mstore
            hex::decode("52").unwrap(),
            // push1 201
            hex::decode("60").unwrap(),
            hex::decode("C9").unwrap(),
            // push0
            hex::decode("5F").unwrap(),
            // push0
            hex::decode("5F").unwrap(),
            // create
            hex::decode("F0").unwrap(),
            // CALL
            //--------------------------
            // push4 funcsel
            hex::decode("63").unwrap(),
            hex::decode("6d4ce63c").unwrap(), // func selector
=======

    for e in evm_output.events {
        if e.address == Address::from_str(CONTRACT_ADDRESS).unwrap() {
            assert_eq!(e.indexed_topics[0], u256_to_h256(64.into()));
            assert_eq!(e.value[31], 37u8);
        }
    }

    // LOG2
    let evm_output = test_evm_logs(
        vec![
            // push1 37
            hex::decode("60").unwrap(),
            hex::decode("25").unwrap(),
            // push1 00
            hex::decode("60").unwrap(),
            hex::decode("00").unwrap(),
            // mstore
            hex::decode("52").unwrap(),
            // push1 64
            hex::decode("60").unwrap(),
            hex::decode("40").unwrap(),
            // push1 32
            hex::decode("60").unwrap(),
            hex::decode("20").unwrap(),
            // push1 32
            hex::decode("60").unwrap(),
            hex::decode("20").unwrap(),
            // push1 00
            hex::decode("60").unwrap(),
            hex::decode("00").unwrap(),
            // log2
            hex::decode("A2").unwrap(),
        ]
        .into_iter()
        .concat(),
    );

    for e in evm_output.events {
        if e.address == Address::from_str(CONTRACT_ADDRESS).unwrap() {
            assert_eq!(e.indexed_topics[0], u256_to_h256(32.into()));
            assert_eq!(e.indexed_topics[1], u256_to_h256(64.into()));
            assert_eq!(e.value[31], 37u8);
        }
    }

    // LOG4
    let evm_output = test_evm_logs(
        vec![
            // push1 37
            hex::decode("60").unwrap(),
            hex::decode("25").unwrap(),
            // push1 00
            hex::decode("60").unwrap(),
            hex::decode("00").unwrap(),
            // mstore
            hex::decode("52").unwrap(),
            // push1 64
            hex::decode("60").unwrap(),
            hex::decode("40").unwrap(),
            // push1 32
            hex::decode("60").unwrap(),
            hex::decode("20").unwrap(),
            // push1 16
            hex::decode("60").unwrap(),
            hex::decode("10").unwrap(),
            // push1 12
            hex::decode("60").unwrap(),
            hex::decode("0C").unwrap(),
            // push1 32
            hex::decode("60").unwrap(),
            hex::decode("20").unwrap(),
            // push1 00
            hex::decode("60").unwrap(),
            hex::decode("00").unwrap(),
            // log4
            hex::decode("A4").unwrap(),
        ]
        .into_iter()
        .concat(),
    );

    for e in evm_output.events {
        if e.address == Address::from_str(CONTRACT_ADDRESS).unwrap() {
            assert_eq!(e.indexed_topics[0], u256_to_h256(12.into()));
            assert_eq!(e.indexed_topics[1], u256_to_h256(16.into()));
            assert_eq!(e.indexed_topics[2], u256_to_h256(32.into()));
            assert_eq!(e.indexed_topics[3], u256_to_h256(64.into()));
            assert_eq!(e.value[31], 37u8);
        }
    }
}

#[test]
#[ignore = "It cannot be tested right now since test_evm_vector makes an assert checking if the transaction fails, In this case we want it to fail"]
fn test_basic_invalid_vectors() {
    // It cannot be tested right now since test_evm_vector makes an assert checking if the transaction fails
    // In this case we want it to fail
    test_evm_vector(
        vec![
            // invalid
            hex::decode("FE").unwrap(),
        ]
        .into_iter()
        .concat(),
    );
}

#[test]
#[ignore = "It cannot be tested right now since we dont yet have a way of checking the results of result opcode"]
fn test_basic_return_vectors() {
    // It cannot be tested right now since we dont yet have a way of checking the results of result opcode
    test_evm_vector(
        vec![
            // push32 0xFF01000000000000000000000000000000000000000000000000000000000000
            hex::decode("7F").unwrap(),
            hex::decode("FF01000000000000000000000000000000000000000000000000000000000000")
                .unwrap(),
            // push0
            hex::decode("5F").unwrap(),
            // mstore
            hex::decode("52").unwrap(),
            // push1 2
            hex::decode("60").unwrap(),
            hex::decode("02").unwrap(),
            // push0
            hex::decode("5F").unwrap(),
            // return
            hex::decode("F3").unwrap(),
        ]
        .into_iter()
        .concat(),
    );
    // Result should be 0xFF01
}

#[test]
#[ignore = "It cannot be tested right now since test_evm_vector makes an assert checking if the transaction fails, In this case we want it to fail and check if the result is correct"]
fn test_basic_revert_vectors() {
    // It cannot be tested right now since test_evm_vector makes an assert checking if the transaction fails
    // In this case we want it to fail and check if the result is correct
    test_evm_vector(
        vec![
            // push32 0xFF01000000000000000000000000000000000000000000000000000000000000
            hex::decode("7F").unwrap(),
            hex::decode("FF01000000000000000000000000000000000000000000000000000000000000")
                .unwrap(),
>>>>>>> 81628a27
            // push0
            hex::decode("5F").unwrap(),
            // mstore
            hex::decode("52").unwrap(),
<<<<<<< HEAD
            // mem[0] = funcsel
            // push1 retSize // 4 byte
            hex::decode("60").unwrap(),
            hex::decode("20").unwrap(),
            // push1 retOff
            hex::decode("60").unwrap(),
            hex::decode("20").unwrap(),
            // push1 argSize 4bytes -> func selector
            hex::decode("60").unwrap(),
            hex::decode("04").unwrap(),
            // push1 argOff 4bytes
            hex::decode("60").unwrap(),
            hex::decode("04").unwrap(),
            // push0 value
            hex::decode("5F").unwrap(),
            // dup6 address of created contract
            hex::decode("85").unwrap(),
            // push4 gas
            hex::decode("63").unwrap(),
            hex::decode("FFFFFFFF").unwrap(),
            // call
            hex::decode("F1").unwrap(),
            // push1 memOffset
            hex::decode("60").unwrap(),
            hex::decode("20").unwrap(),
            // mload
            hex::decode("51").unwrap(),
            // push0
            hex::decode("5F").unwrap(),
            // sstore
            hex::decode("55").unwrap(),
=======
            // push1 2
            hex::decode("60").unwrap(),
            hex::decode("02").unwrap(),
            // push0
            hex::decode("5F").unwrap(),
            // revert
            hex::decode("FD").unwrap(),
>>>>>>> 81628a27
        ]
        .into_iter()
        .concat(),
    );
<<<<<<< HEAD
    println!("{:?}", evm_output);
    assert_eq!(evm_output, 7u32.into());
=======
    // Result should be 0xFF01, maybe it includes the gas before?
>>>>>>> 81628a27
}

fn assert_deployed_hash<H: HistoryMode>(
    tester: &mut VmTester<H>,
    address: Address,
    expected_deployed_code_hash: H256,
) {
    let stored_evm_code_hash = tester.vm.storage.borrow_mut().get_value(&StorageKey::new(
        AccountTreeId::new(CONTRACT_DEPLOYER_ADDRESS),
        key_for_evm_hash(&address),
    ));
    assert_eq!(
        stored_evm_code_hash, expected_deployed_code_hash,
        "EVM code hash wasn't stored correctly"
    );
}

// fn deploy_evm_contrac2<H: HistoryMode>(
//     dispatcher: TracerDispatcher<StorageView<InMemoryStorage>, HistoryEnabled>,
//     tester: &mut VmTester<H>,
//     folder_name: &str,
//     contract_name: &str,
// ) -> (Address, Contract) {
//     let account = &mut tester.rich_accounts[0];

//     let (counter_bytecode, counter_deployed_bytecode) =
//         read_test_evm_bytecode(folder_name, contract_name);
//     let abi = load_test_evm_contract(folder_name, contract_name);

//     let sample_evm_code = counter_bytecode;
//     let expected_deployed_code_hash = H256(keccak256(&counter_deployed_bytecode));

//     let tx = account.get_l2_tx_for_execute(
//         Execute {
//             contract_address: None,
//             calldata: sample_evm_code,
//             value: U256::zero(),
//             factory_deps: None,
//         },
//         None,
//     );

//     tester.vm.push_transaction(tx);
//     let tx_result: crate::vm_latest::VmExecutionResultAndLogs =
//         tester.vm.inspect(dispatcher.into(), VmExecutionMode::OneTx);

//     assert!(
//         !tx_result.result.is_failed(),
//         "Transaction wasn't successful"
//     );

//     let expected_deployed_address = deployed_address_evm_create(account.address, U256::zero());
//     assert_deployed_hash(
//         tester,
//         expected_deployed_address,
//         expected_deployed_code_hash,
//     );

//     (expected_deployed_address, abi)
// }

fn deploy_evm_contract<H: HistoryMode>(
    tester: &mut VmTester<H>,
    folder_name: &str,
    contract_name: &str,
) -> (Address, Contract) {
    let account = &mut tester.rich_accounts[0];

    let (counter_bytecode, counter_deployed_bytecode) =
        read_test_evm_bytecode(folder_name, contract_name);
    let abi = load_test_evm_contract(folder_name, contract_name);

    let sample_evm_code = counter_bytecode;
    let expected_deployed_code_hash = H256(keccak256(&counter_deployed_bytecode));

    let tx = account.get_l2_tx_for_execute(
        Execute {
            contract_address: None,
            calldata: sample_evm_code,
            value: U256::zero(),
            factory_deps: None,
        },
        None,
    );

    tester.vm.push_transaction(tx);
    let tx_result: crate::vm_latest::VmExecutionResultAndLogs =
        tester.vm.execute(VmExecutionMode::OneTx);

    assert!(
        !tx_result.result.is_failed(),
        "Transaction wasn't successful"
    );

    let expected_deployed_address = deployed_address_evm_create(account.address, U256::zero());
    assert_deployed_hash(
        tester,
        expected_deployed_address,
        expected_deployed_code_hash,
    );

    (expected_deployed_address, abi)
}

#[test]
fn test_basic_evm_interaction() {
    // In this test, we aim to test whether a simple account interaction (without any fee logic)
    // will work. The account will try to deploy a simple contract from integration tests.
    let mut vm = VmTesterBuilder::new(HistoryEnabled)
        .with_empty_in_memory_storage()
        .with_execution_mode(TxExecutionMode::VerifyExecute)
        .with_random_rich_accounts(1)
        .build();

    let (expected_deployed_address, abi) = deploy_evm_contract(&mut vm, "counter", "Counter");
    let account = &mut vm.rich_accounts[0];

    let tx2 = account.get_l2_tx_for_execute(
        Execute {
            contract_address: Some(expected_deployed_address),
            calldata: abi
                .function("increment")
                .unwrap()
                .encode_input(&[Token::Uint(U256::from(15))])
                .unwrap(),
            value: U256::zero(),
            factory_deps: None,
        },
        None,
    );
    vm.vm.push_transaction(tx2);
    let tx_result: crate::vm_latest::VmExecutionResultAndLogs =
        vm.vm.execute(VmExecutionMode::OneTx);
    assert!(
        !tx_result.result.is_failed(),
        "Transaction wasn't successful"
    );

    let tx3 = account.get_l2_tx_for_execute(
        Execute {
            contract_address: Some(expected_deployed_address),
            calldata: abi
                .function("increment")
                .unwrap()
                .encode_input(&[Token::Uint(U256::from(35))])
                .unwrap(),
            value: U256::zero(),
            factory_deps: None,
        },
        None,
    );
    vm.vm.push_transaction(tx3);
    let tx_result: crate::vm_latest::VmExecutionResultAndLogs =
        vm.vm.execute(VmExecutionMode::OneTx);
    assert!(
        !tx_result.result.is_failed(),
        "Transaction wasn't successful"
    );

    let batch_result = vm.vm.execute(VmExecutionMode::Batch);
    assert!(!batch_result.result.is_failed(), "Batch wasn't successful");

    let saved_value = vm.vm.storage.borrow_mut().get_value(&StorageKey::new(
        AccountTreeId::new(expected_deployed_address),
        H256::zero(),
    ));
    assert_eq!(h256_to_u256(saved_value), U256::from(50));
}

#[test]
fn test_evm_gas_consumption() {
    // In this test, we aim to test whether a simple account interaction (without any fee logic)
    // will work. The account will try to deploy a simple contract from integration tests.
    let mut vm = VmTesterBuilder::new(HistoryEnabled)
        .with_empty_in_memory_storage()
        .with_execution_mode(TxExecutionMode::VerifyExecute)
        .with_random_rich_accounts(1)
        .build();

    let (expected_deployed_address, abi) = deploy_evm_contract(&mut vm, "gas-tester", "GasTester");
    println!("Deployed address: {:?}", expected_deployed_address);

    let account = &mut vm.rich_accounts[0];

    let tx1 = account.get_l2_tx_for_execute(
        Execute {
            contract_address: Some(expected_deployed_address),
            calldata: abi.function("testGas").unwrap().encode_input(&[]).unwrap(),
            value: U256::zero(),
            factory_deps: None,
        },
        None,
    );
    vm.vm.push_transaction(tx1);
    let tx_result = vm.vm.inspect(
        EvmDebugTracer::new().into_tracer_pointer().into(),
        VmExecutionMode::OneTx,
    );
    assert!(
        !tx_result.result.is_failed(),
        "Transaction wasn't successful"
    );
}

#[test]
fn test_evm_basic_create() {
    let mut vm = VmTesterBuilder::new(HistoryEnabled)
        .with_empty_in_memory_storage()
        .with_execution_mode(TxExecutionMode::VerifyExecute)
        .with_random_rich_accounts(1)
        .build();

    let (factory_address, _) = deploy_evm_contract(&mut vm, "create", "Import");

    // When the "Import" contract is deployed, it will create a new contract "Foo", so we just double check that it has also been deployed

    let (foo_constructor_bytecode, foo_deployed_bytecode) = read_test_evm_bytecode("create", "Foo");

    let expected_deployed_code_hash = H256(keccak256(&foo_deployed_bytecode));

    assert_deployed_hash(
        &mut vm,
        // One, because newly deployed EVM contract will have nonce 1
        deployed_address_evm_create(factory_address, U256::one()),
        expected_deployed_code_hash,
    );

    assert_deployed_hash(
        &mut vm,
        deployed_address_evm_create2(
            factory_address,
            H256::zero(),
            H256(keccak256(&foo_constructor_bytecode)),
        ),
        expected_deployed_code_hash,
    )
}

#[test]
fn test_evm_staticcall_behavior() {
    let zkevm_static_caller = read_bytecode("etc/contracts-test-data/artifacts-zk/contracts/evm-simulator/StaticCaller.sol/StaticCallTester.json");
    let zkevm_static_caller_abi = load_contract("etc/contracts-test-data/artifacts-zk/contracts/evm-simulator/StaticCaller.sol/StaticCallTester.json");
    let zkevm_static_caller_address = Address::random();

    let mut vm = VmTesterBuilder::new(HistoryEnabled)
        .with_empty_in_memory_storage()
        .with_execution_mode(TxExecutionMode::VerifyExecute)
        .with_random_rich_accounts(1)
        .with_custom_contracts(vec![(
            zkevm_static_caller,
            zkevm_static_caller_address,
            false,
        )])
        .build();

    let (address, abi) = deploy_evm_contract(&mut vm, "staticcall", "StaticCallTester");
    let account = &mut vm.rich_accounts[0];

    // Firsly, we check the correct behavior within EVM only.
    let tx = account.get_l2_tx_for_execute(
        Execute {
            contract_address: Some(address),
            calldata: abi.function("test").unwrap().encode_input(&[]).unwrap(),
            value: U256::zero(),
            factory_deps: None,
        },
        None,
    );
    vm.vm.push_transaction(tx);
    let tx_result: crate::vm_latest::VmExecutionResultAndLogs =
        vm.vm.execute(VmExecutionMode::OneTx);
    println!("{:#?}", tx_result.result);
    assert!(
        !tx_result.result.is_failed(),
        "Transaction wasn't successful"
    );

    // Secondly, we check the correct behavior when zkEVM calls EVM.
    let test_inner_calldata = abi
        .function("testInner")
        .unwrap()
        .encode_input(&[])
        .unwrap();
    let tx = account.get_l2_tx_for_execute(
        Execute {
            contract_address: Some(zkevm_static_caller_address),
            calldata: zkevm_static_caller_abi
                .function("performStaticCall")
                .unwrap()
                .encode_input(&[Token::Address(address), Token::Bytes(test_inner_calldata)])
                .unwrap(),
            value: U256::zero(),
            factory_deps: None,
        },
        None,
    );
    vm.vm.push_transaction(tx);
    let tx_result: crate::vm_latest::VmExecutionResultAndLogs =
        vm.vm.execute(VmExecutionMode::OneTx);
    println!("{:#?}", tx_result.result);
    assert!(
        !tx_result.result.is_failed(),
        "Transaction wasn't successful"
    );

    let batch_result = vm.vm.execute(VmExecutionMode::Batch);
    assert!(!batch_result.result.is_failed(), "Batch wasn't successful");
}

struct EVMOpcodeBenchmarkParams {
    pub number_of_opcodes: usize,
    pub filler: Vec<u8>,
    pub opcode: u8,
}

#[derive(Debug, Default)]
struct EVMOpcodeBenchmarkResult {
    pub used_zkevm_ergs: u32,
    pub used_evm_gas: u32,
    pub used_circuits: f32,
}

#[derive(Debug, Default)]
struct ZkEVMBenchmarkResult {
    pub used_zkevm_ergs: u32,
    pub used_circuits: f32,
}

impl Sub for EVMOpcodeBenchmarkResult {
    type Output = Self;

    fn sub(self, other: Self) -> Self {
        EVMOpcodeBenchmarkResult {
            used_zkevm_ergs: self.used_zkevm_ergs - other.used_zkevm_ergs,
            used_evm_gas: self.used_evm_gas - other.used_evm_gas,
            used_circuits: self.used_circuits - other.used_circuits,
        }
    }
}

impl Div<usize> for EVMOpcodeBenchmarkResult {
    type Output = Self;

    fn div(self, other: usize) -> Self {
        EVMOpcodeBenchmarkResult {
            used_zkevm_ergs: self.used_zkevm_ergs / other as u32,
            used_evm_gas: self.used_evm_gas / other as u32,
            used_circuits: self.used_circuits / other as f32,
        }
    }
}

fn encode_multiple_push32(values: Vec<U256>) -> Vec<u8> {
    values
        .into_iter()
        .flat_map(|value| {
            let mut result: Vec<u8> = vec![0x7f];
            result.extend_from_slice(&u256_to_h256(value).0);
            result
        })
        .collect()
}

// eth transfer is very similar by cost to ERC20 transfer in zkEVM. A bit smaller, but gives a good refernce point
fn perform_zkevm_benchmark() -> ZkEVMBenchmarkResult {
    let mut vm = VmTesterBuilder::new(HistoryEnabled)
        .with_execution_mode(TxExecutionMode::VerifyExecute)
        .with_random_rich_accounts(1)
        .build();

    // The first transaction's result can be pollutted with ergs used by the initial bootloader preparations, so we conduct one tx before conducting a
    // the benchmarking transaction.

    let account = &mut vm.rich_accounts[0];

    let tx = account.get_l2_tx_for_execute(
        Execute {
            contract_address: Some(Address::zero()),
            calldata: vec![],
            value: U256::zero(),
            factory_deps: None,
        },
        None,
    );
    vm.vm.push_transaction(tx);
    let tx_result: crate::vm_latest::VmExecutionResultAndLogs =
        vm.vm.execute(VmExecutionMode::OneTx);
    assert!(
        !tx_result.result.is_failed(),
        "Transaction wasn't successful"
    );

    // Now, we can do the benchmarking transaction.

    let tx = account.get_l2_tx_for_execute(
        Execute {
            contract_address: Some(Address::zero()),
            calldata: vec![],
            value: U256::one(),
            factory_deps: None,
        },
        None,
    );
    let ergs_before = vm.vm.gas_remaining();
    vm.vm.push_transaction(tx);
    let tx_result: crate::vm_latest::VmExecutionResultAndLogs =
        vm.vm.execute(VmExecutionMode::OneTx);
    let ergs_after = vm.vm.gas_remaining();
    assert!(
        !tx_result.result.is_failed(),
        "Transaction wasn't successful"
    );

    ZkEVMBenchmarkResult {
        used_zkevm_ergs: ergs_before - ergs_after,
        used_circuits: tx_result.statistics.circuit_statistic.total_f32(),
    }
}

fn perform_benchmark(bytecode: Vec<u8>) -> EVMOpcodeBenchmarkResult {
    let mut storage = InMemoryStorage::with_system_contracts(hash_bytecode);

    let test_address = insert_evm_contract(&mut storage, bytecode.clone());

    let mut vm = VmTesterBuilder::new(HistoryEnabled)
        .with_storage(storage)
        .with_execution_mode(TxExecutionMode::VerifyExecute)
        .with_random_rich_accounts(1)
        .build();

    let (benchmark_address, abi) = deploy_evm_contract(&mut vm, "benchmark", "BenchmarkCaller");

    let account = &mut vm.rich_accounts[0];

    let tx = account.get_l2_tx_for_execute(
        Execute {
            contract_address: Some(benchmark_address),
            calldata: abi
                .function("callAndBenchmark")
                .unwrap()
                .encode_input(&[Token::Address(test_address)])
                .unwrap(),
            value: U256::zero(),
            factory_deps: None,
        },
        None,
    );

    vm.vm.push_transaction(tx);

    let ergs_before = vm.vm.gas_remaining();
    let tx_result: crate::vm_latest::VmExecutionResultAndLogs =
        vm.vm.execute(VmExecutionMode::OneTx);
    let ergs_after = vm.vm.gas_remaining();

    assert!(
        !tx_result.result.is_failed(),
        "Transaction wasn't successful"
    );

    let used_evm_gas = vm.vm.storage.borrow_mut().get_value(&StorageKey::new(
        AccountTreeId::new(benchmark_address),
        H256::zero(),
    ));

    EVMOpcodeBenchmarkResult {
        used_zkevm_ergs: ergs_before - ergs_after,
        used_evm_gas: h256_to_u256(used_evm_gas).as_u32(),
        used_circuits: tx_result.statistics.circuit_statistic.total_f32(),
    }
}

fn perform_opcode_benchmark(params: EVMOpcodeBenchmarkParams) -> EVMOpcodeBenchmarkResult {
    /*
        The test works the following way:

        Let’s say that an opcode is like `ADD`` and it takes `N` params and we want to execute it `K` times.

        We have to somehow extract the price of individual opcode, i.e. ensure that no other actions (such as copying the bytecode) distort the results.

        We’ll need `N * K` params. So we’ll need `N * K` PUSH32 operations first. And the overall length of the bytecode will be `LEN = N * K + K` to accommodate for the opcode itself. So the algorithm will be the following one:

        1. Create a contract with bytecode `LEN` bytes long and the corresponding `N * K` PUSH32 operations (the rest `K` bytes are zeroes). The bytecode will be full of 0s. Run the benchmark. It will return the number of ergs needed to process such bytecode without the tested opcode.
        2. Create a contract with bytecode `LEN` bytes long and the corresponding `N * K` PUSH32 operations, where after each `N` operations there will be one of the tested opcode. It will return the number of ergs needed to process such bytecode with the tested opcode.
    */

    let bytecode_len = params.number_of_opcodes * params.filler.len() + params.number_of_opcodes;

    let mut bytecode_with_filler_only = vec![0u8; bytecode_len];
    for i in 0..params.number_of_opcodes {
        let start = i * params.filler.len();
        let end = start + params.filler.len();
        bytecode_with_filler_only[start..end].copy_from_slice(&params.filler);
    }

    let mut bytecode_with_filler_and_opcode = vec![0u8; bytecode_len];
    for i in 0..params.number_of_opcodes {
        let start = i * params.filler.len() + i;
        let end = start + params.filler.len();
        bytecode_with_filler_and_opcode[start..end].copy_from_slice(&params.filler);
        bytecode_with_filler_and_opcode[end] = params.opcode;
    }

    let benchmark_with_filler_only = perform_benchmark(bytecode_with_filler_only);
    let benchmark_with_filler_and_opcode = perform_benchmark(bytecode_with_filler_and_opcode);

    let diff = benchmark_with_filler_and_opcode - benchmark_with_filler_only;

    diff / params.number_of_opcodes
}

// TODO: move this test to a separate binary
#[test]
fn test_evm_benchmark() {
    println!("{:#?}", perform_zkevm_benchmark());

    println!(
        "{:#?}",
        perform_opcode_benchmark(EVMOpcodeBenchmarkParams {
            number_of_opcodes: 50,
            filler: encode_multiple_push32(vec![
                U256::from(2).pow(255.into()) + U256::from(1),
                U256::from(2).pow(255.into())
            ]),
            opcode: 1 // add
        })
    );
}<|MERGE_RESOLUTION|>--- conflicted
+++ resolved
@@ -2546,7 +2546,6 @@
 }
 
 #[test]
-<<<<<<< HEAD
 fn test_basic_create_vectors() {
     assert_ne!(
         test_evm_vector(
@@ -2601,14 +2600,16 @@
             vec![
                 // push32
                 hex::decode("7F").unwrap(),
-                hex::decode("6080604052348015600e575f80fd5b5060af80601a5f395ff3fe608060405234").unwrap(),
+                hex::decode("6080604052348015600e575f80fd5b5060af80601a5f395ff3fe608060405234")
+                    .unwrap(),
                 // push0
                 hex::decode("5F").unwrap(),
                 // mstore
                 hex::decode("52").unwrap(),
                 // push32
                 hex::decode("7F").unwrap(),
-                hex::decode("8015600e575f80fd5b50600436106026575f3560e01c80636d4ce63c14602a57").unwrap(),
+                hex::decode("8015600e575f80fd5b50600436106026575f3560e01c80636d4ce63c14602a57")
+                    .unwrap(),
                 // push1 32
                 hex::decode("60").unwrap(),
                 hex::decode("20").unwrap(),
@@ -2616,7 +2617,8 @@
                 hex::decode("52").unwrap(),
                 // push32
                 hex::decode("7F").unwrap(),
-                hex::decode("5b5f80fd5b60306044565b604051603b91906062565b60405180910390f35b5f").unwrap(),
+                hex::decode("5b5f80fd5b60306044565b604051603b91906062565b60405180910390f35b5f")
+                    .unwrap(),
                 // push1 64
                 hex::decode("60").unwrap(),
                 hex::decode("40").unwrap(),
@@ -2624,7 +2626,8 @@
                 hex::decode("52").unwrap(),
                 // push32
                 hex::decode("7F").unwrap(),
-                hex::decode("6007905090565b5f819050919050565b605c81604c565b82525050565b5f6020").unwrap(),
+                hex::decode("6007905090565b5f819050919050565b605c81604c565b82525050565b5f6020")
+                    .unwrap(),
                 // push1 96
                 hex::decode("60").unwrap(),
                 hex::decode("60").unwrap(),
@@ -2632,7 +2635,8 @@
                 hex::decode("52").unwrap(),
                 // push32
                 hex::decode("7F").unwrap(),
-                hex::decode("8201905060735f8301846055565b9291505056fea26469706673582212201357").unwrap(),
+                hex::decode("8201905060735f8301846055565b9291505056fea26469706673582212201357")
+                    .unwrap(),
                 // push1 128
                 hex::decode("60").unwrap(),
                 hex::decode("80").unwrap(),
@@ -2640,7 +2644,8 @@
                 hex::decode("52").unwrap(),
                 // push32
                 hex::decode("7F").unwrap(),
-                hex::decode("3db24498d07df7d6344f02fa1ccf8e15038b10c382a6d71537a002ad4e736473").unwrap(),
+                hex::decode("3db24498d07df7d6344f02fa1ccf8e15038b10c382a6d71537a002ad4e736473")
+                    .unwrap(),
                 // push1 160
                 hex::decode("60").unwrap(),
                 hex::decode("A0").unwrap(),
@@ -2648,7 +2653,8 @@
                 hex::decode("52").unwrap(),
                 // push32
                 hex::decode("7F").unwrap(),
-                hex::decode("6f6c634300081900330000000000000000000000000000000000000000000000").unwrap(),
+                hex::decode("6f6c634300081900330000000000000000000000000000000000000000000000")
+                    .unwrap(),
                 // push1 192
                 hex::decode("60").unwrap(),
                 hex::decode("C0").unwrap(),
@@ -2682,14 +2688,16 @@
             vec![
                 // push32
                 hex::decode("7F").unwrap(),
-                hex::decode("6080604052348015600e575f80fd5b50603e80601a5f395ff3fe60806040525f").unwrap(),
+                hex::decode("6080604052348015600e575f80fd5b50603e80601a5f395ff3fe60806040525f")
+                    .unwrap(),
                 // push0
                 hex::decode("5F").unwrap(),
                 // mstore
                 hex::decode("52").unwrap(),
                 // push32
                 hex::decode("7F").unwrap(),
-                hex::decode("80fdfea264697066735822122070e77c564e632657f44e4b3cb2d5d4f74255fc").unwrap(),
+                hex::decode("80fdfea264697066735822122070e77c564e632657f44e4b3cb2d5d4f74255fc")
+                    .unwrap(),
                 // push1 32
                 hex::decode("60").unwrap(),
                 hex::decode("20").unwrap(),
@@ -2697,7 +2705,8 @@
                 hex::decode("52").unwrap(),
                 // push32
                 hex::decode("7F").unwrap(),
-                hex::decode("64ca5fae813eb74275609e61e364736f6c634300081900330000000000000000").unwrap(),
+                hex::decode("64ca5fae813eb74275609e61e364736f6c634300081900330000000000000000")
+                    .unwrap(),
                 // push1 64
                 hex::decode("60").unwrap(),
                 hex::decode("40").unwrap(),
@@ -2722,7 +2731,11 @@
             .into_iter()
             .concat()
         ),
-        h256_to_u256(H256::from_str("0x000000000000000000000000f9ce5b3ccbbbe0ce1a33b39bd9c723d048514878").unwrap()).into()
+        h256_to_u256(
+            H256::from_str("0x000000000000000000000000f9ce5b3ccbbbe0ce1a33b39bd9c723d048514878")
+                .unwrap()
+        )
+        .into()
     );
 }
 
@@ -2774,61 +2787,12 @@
             hex::decode("51").unwrap(),
             // push0
             hex::decode("5F").unwrap(),
-=======
-fn test_basic_environment3_vectors() {
-    // Here we just try to test some small EVM contracts and ensure that they work.
-    // gasprice
-    let evm_output = test_evm_vector(
-        vec![
-            // push1 32
-            hex::decode("60").unwrap(),
-            hex::decode("20").unwrap(),
-            // push1 16
-            hex::decode("60").unwrap(),
-            hex::decode("10").unwrap(),
-            // gasprice
-            hex::decode("3A").unwrap(),
-            // push32 0
-            hex::decode("7F").unwrap(),
-            H256::zero().0.to_vec(),
             // sstore
             hex::decode("55").unwrap(),
         ]
         .into_iter()
         .concat(),
     );
-    assert_eq!(evm_output, 250000000.into());
-
-    // test OP_CODECOPY
-    let evm_output = test_evm_vector(
-        vec![
-            // push1 7
-            hex::decode("60").unwrap(),
-            hex::decode("07").unwrap(),
-            // push1 0
-            hex::decode("60").unwrap(),
-            hex::decode("00").unwrap(),
-            // push1 0
-            hex::decode("60").unwrap(),
-            hex::decode("00").unwrap(),
-            // codecopy
-            hex::decode("39").unwrap(),
-            // push1 0
-            hex::decode("60").unwrap(),
-            hex::decode("00").unwrap(),
-            // mload
-            hex::decode("51").unwrap(),
-            // push32 0
-            hex::decode("7F").unwrap(),
-            H256::zero().0.to_vec(),
->>>>>>> 81628a27
-            // sstore
-            hex::decode("55").unwrap(),
-        ]
-        .into_iter()
-        .concat(),
-    );
-<<<<<<< HEAD
     println!("{:?}", evm_output);
     assert_eq!(evm_output, 18u32.into());
 }
@@ -2901,7 +2865,201 @@
             hex::decode("5F").unwrap(),
             // sstore
             hex::decode("55").unwrap(),
-=======
+        ]
+        .into_iter()
+        .concat(),
+    );
+    // TODO check test
+    //assert_eq!(evm_output, 1u32.into());
+
+    // The following contract is used to test a CALL after a CREATE
+    // more rigourously
+    /*
+        // SPDX-License-Identifier: MIT
+        pragma solidity ^0.8.20;
+
+        contract Test {
+            // selector == 0x6d4ce63c
+            function get() pure public returns (uint256) {
+                return 7;
+            }
+        }
+    */
+
+    let evm_output = test_evm_vector(
+        vec![
+            // push32
+            hex::decode("7F").unwrap(),
+            hex::decode("6080604052348015600e575f80fd5b5060af80601a5f395ff3fe608060405234")
+                .unwrap(),
+            // push0
+            hex::decode("5F").unwrap(),
+            // mstore
+            hex::decode("52").unwrap(),
+            // push32
+            hex::decode("7F").unwrap(),
+            hex::decode("8015600e575f80fd5b50600436106026575f3560e01c80636d4ce63c14602a57")
+                .unwrap(),
+            // push1 32
+            hex::decode("60").unwrap(),
+            hex::decode("20").unwrap(),
+            // mstore
+            hex::decode("52").unwrap(),
+            // push32
+            hex::decode("7F").unwrap(),
+            hex::decode("5b5f80fd5b60306044565b604051603b91906062565b60405180910390f35b5f")
+                .unwrap(),
+            // push1 64
+            hex::decode("60").unwrap(),
+            hex::decode("40").unwrap(),
+            // mstore
+            hex::decode("52").unwrap(),
+            // push32
+            hex::decode("7F").unwrap(),
+            hex::decode("6007905090565b5f819050919050565b605c81604c565b82525050565b5f6020")
+                .unwrap(),
+            // push1 96
+            hex::decode("60").unwrap(),
+            hex::decode("60").unwrap(),
+            // mstore
+            hex::decode("52").unwrap(),
+            // push32
+            hex::decode("7F").unwrap(),
+            hex::decode("8201905060735f8301846055565b9291505056fea26469706673582212201357")
+                .unwrap(),
+            // push1 128
+            hex::decode("60").unwrap(),
+            hex::decode("80").unwrap(),
+            // mstore
+            hex::decode("52").unwrap(),
+            // push32
+            hex::decode("7F").unwrap(),
+            hex::decode("3db24498d07df7d6344f02fa1ccf8e15038b10c382a6d71537a002ad4e736473")
+                .unwrap(),
+            // push1 160
+            hex::decode("60").unwrap(),
+            hex::decode("A0").unwrap(),
+            // mstore
+            hex::decode("52").unwrap(),
+            // push32
+            hex::decode("7F").unwrap(),
+            hex::decode("6f6c634300081900330000000000000000000000000000000000000000000000")
+                .unwrap(),
+            // push1 192
+            hex::decode("60").unwrap(),
+            hex::decode("C0").unwrap(),
+            // mstore
+            hex::decode("52").unwrap(),
+            // push1 201
+            hex::decode("60").unwrap(),
+            hex::decode("C9").unwrap(),
+            // push0
+            hex::decode("5F").unwrap(),
+            // push0
+            hex::decode("5F").unwrap(),
+            // create
+            hex::decode("F0").unwrap(),
+            // CALL
+            //--------------------------
+            // push4 funcsel
+            hex::decode("63").unwrap(),
+            hex::decode("6d4ce63c").unwrap(), // func selector
+            // push0
+            hex::decode("5F").unwrap(),
+            // mstore
+            hex::decode("52").unwrap(),
+            // mem[0] = funcsel
+            // push1 retSize // 4 byte
+            hex::decode("60").unwrap(),
+            hex::decode("20").unwrap(),
+            // push1 retOff
+            hex::decode("60").unwrap(),
+            hex::decode("20").unwrap(),
+            // push1 argSize 4bytes -> func selector
+            hex::decode("60").unwrap(),
+            hex::decode("04").unwrap(),
+            // push1 argOff 4bytes
+            hex::decode("60").unwrap(),
+            hex::decode("04").unwrap(),
+            // push0 value
+            hex::decode("5F").unwrap(),
+            // dup6 address of created contract
+            hex::decode("85").unwrap(),
+            // push4 gas
+            hex::decode("63").unwrap(),
+            hex::decode("FFFFFFFF").unwrap(),
+            // call
+            hex::decode("F1").unwrap(),
+            // push1 memOffset
+            hex::decode("60").unwrap(),
+            hex::decode("20").unwrap(),
+            // mload
+            hex::decode("51").unwrap(),
+            // push0
+            hex::decode("5F").unwrap(),
+            // sstore
+            hex::decode("55").unwrap(),
+        ]
+        .into_iter()
+        .concat(),
+    );
+    println!("{:?}", evm_output);
+    assert_eq!(evm_output, 7u32.into());
+}
+
+#[test]
+fn test_basic_environment3_vectors() {
+    // Here we just try to test some small EVM contracts and ensure that they work.
+    // gasprice
+    let evm_output = test_evm_vector(
+        vec![
+            // push1 32
+            hex::decode("60").unwrap(),
+            hex::decode("20").unwrap(),
+            // push1 16
+            hex::decode("60").unwrap(),
+            hex::decode("10").unwrap(),
+            // gasprice
+            hex::decode("3A").unwrap(),
+            // push32 0
+            hex::decode("7F").unwrap(),
+            H256::zero().0.to_vec(),
+            // sstore
+            hex::decode("55").unwrap(),
+        ]
+        .into_iter()
+        .concat(),
+    );
+    assert_eq!(evm_output, 250000000.into());
+
+    // test OP_CODECOPY
+    let evm_output = test_evm_vector(
+        vec![
+            // push1 7
+            hex::decode("60").unwrap(),
+            hex::decode("07").unwrap(),
+            // push1 0
+            hex::decode("60").unwrap(),
+            hex::decode("00").unwrap(),
+            // push1 0
+            hex::decode("60").unwrap(),
+            hex::decode("00").unwrap(),
+            // codecopy
+            hex::decode("39").unwrap(),
+            // push1 0
+            hex::decode("60").unwrap(),
+            hex::decode("00").unwrap(),
+            // mload
+            hex::decode("51").unwrap(),
+            // push32 0
+            hex::decode("7F").unwrap(),
+            H256::zero().0.to_vec(),
+            // sstore
+            hex::decode("55").unwrap(),
+        ]
+        .into_iter()
+        .concat(),
+    );
     assert_eq!(
         H256(evm_output.into()),
         H256(U256::from("6007600060003900000000000000000000000000000000000000000000000000").into())
@@ -2984,108 +3142,10 @@
             hex::decode("00").unwrap(),
             // log1
             hex::decode("A1").unwrap(),
->>>>>>> 81628a27
         ]
         .into_iter()
         .concat(),
     );
-<<<<<<< HEAD
-    // TODO check test
-    //assert_eq!(evm_output, 1u32.into());
-
-    // The following contract is used to test a CALL after a CREATE
-    // more rigourously
-    /*
-        // SPDX-License-Identifier: MIT
-        pragma solidity ^0.8.20;
-
-        contract Test {
-            // selector == 0x6d4ce63c
-            function get() pure public returns (uint256) {
-                return 7;
-            }
-        }
-    */
-
-    let evm_output = test_evm_vector(
-        vec![
-            // push32
-            hex::decode("7F").unwrap(),
-            hex::decode("6080604052348015600e575f80fd5b5060af80601a5f395ff3fe608060405234")
-                .unwrap(),
-            // push0
-            hex::decode("5F").unwrap(),
-            // mstore
-            hex::decode("52").unwrap(),
-            // push32
-            hex::decode("7F").unwrap(),
-            hex::decode("8015600e575f80fd5b50600436106026575f3560e01c80636d4ce63c14602a57")
-                .unwrap(),
-            // push1 32
-            hex::decode("60").unwrap(),
-            hex::decode("20").unwrap(),
-            // mstore
-            hex::decode("52").unwrap(),
-            // push32
-            hex::decode("7F").unwrap(),
-            hex::decode("5b5f80fd5b60306044565b604051603b91906062565b60405180910390f35b5f")
-                .unwrap(),
-            // push1 64
-            hex::decode("60").unwrap(),
-            hex::decode("40").unwrap(),
-            // mstore
-            hex::decode("52").unwrap(),
-            // push32
-            hex::decode("7F").unwrap(),
-            hex::decode("6007905090565b5f819050919050565b605c81604c565b82525050565b5f6020")
-                .unwrap(),
-            // push1 96
-            hex::decode("60").unwrap(),
-            hex::decode("60").unwrap(),
-            // mstore
-            hex::decode("52").unwrap(),
-            // push32
-            hex::decode("7F").unwrap(),
-            hex::decode("8201905060735f8301846055565b9291505056fea26469706673582212201357")
-                .unwrap(),
-            // push1 128
-            hex::decode("60").unwrap(),
-            hex::decode("80").unwrap(),
-            // mstore
-            hex::decode("52").unwrap(),
-            // push32
-            hex::decode("7F").unwrap(),
-            hex::decode("3db24498d07df7d6344f02fa1ccf8e15038b10c382a6d71537a002ad4e736473")
-                .unwrap(),
-            // push1 160
-            hex::decode("60").unwrap(),
-            hex::decode("A0").unwrap(),
-            // mstore
-            hex::decode("52").unwrap(),
-            // push32
-            hex::decode("7F").unwrap(),
-            hex::decode("6f6c634300081900330000000000000000000000000000000000000000000000")
-                .unwrap(),
-            // push1 192
-            hex::decode("60").unwrap(),
-            hex::decode("C0").unwrap(),
-            // mstore
-            hex::decode("52").unwrap(),
-            // push1 201
-            hex::decode("60").unwrap(),
-            hex::decode("C9").unwrap(),
-            // push0
-            hex::decode("5F").unwrap(),
-            // push0
-            hex::decode("5F").unwrap(),
-            // create
-            hex::decode("F0").unwrap(),
-            // CALL
-            //--------------------------
-            // push4 funcsel
-            hex::decode("63").unwrap(),
-            hex::decode("6d4ce63c").unwrap(), // func selector
-=======
 
     for e in evm_output.events {
         if e.address == Address::from_str(CONTRACT_ADDRESS).unwrap() {
@@ -3233,44 +3293,10 @@
             hex::decode("7F").unwrap(),
             hex::decode("FF01000000000000000000000000000000000000000000000000000000000000")
                 .unwrap(),
->>>>>>> 81628a27
             // push0
             hex::decode("5F").unwrap(),
             // mstore
             hex::decode("52").unwrap(),
-<<<<<<< HEAD
-            // mem[0] = funcsel
-            // push1 retSize // 4 byte
-            hex::decode("60").unwrap(),
-            hex::decode("20").unwrap(),
-            // push1 retOff
-            hex::decode("60").unwrap(),
-            hex::decode("20").unwrap(),
-            // push1 argSize 4bytes -> func selector
-            hex::decode("60").unwrap(),
-            hex::decode("04").unwrap(),
-            // push1 argOff 4bytes
-            hex::decode("60").unwrap(),
-            hex::decode("04").unwrap(),
-            // push0 value
-            hex::decode("5F").unwrap(),
-            // dup6 address of created contract
-            hex::decode("85").unwrap(),
-            // push4 gas
-            hex::decode("63").unwrap(),
-            hex::decode("FFFFFFFF").unwrap(),
-            // call
-            hex::decode("F1").unwrap(),
-            // push1 memOffset
-            hex::decode("60").unwrap(),
-            hex::decode("20").unwrap(),
-            // mload
-            hex::decode("51").unwrap(),
-            // push0
-            hex::decode("5F").unwrap(),
-            // sstore
-            hex::decode("55").unwrap(),
-=======
             // push1 2
             hex::decode("60").unwrap(),
             hex::decode("02").unwrap(),
@@ -3278,17 +3304,11 @@
             hex::decode("5F").unwrap(),
             // revert
             hex::decode("FD").unwrap(),
->>>>>>> 81628a27
         ]
         .into_iter()
         .concat(),
     );
-<<<<<<< HEAD
-    println!("{:?}", evm_output);
-    assert_eq!(evm_output, 7u32.into());
-=======
     // Result should be 0xFF01, maybe it includes the gas before?
->>>>>>> 81628a27
 }
 
 fn assert_deployed_hash<H: HistoryMode>(
