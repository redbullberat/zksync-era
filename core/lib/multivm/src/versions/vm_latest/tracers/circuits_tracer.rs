--- conflicted
+++ resolved
@@ -49,41 +49,33 @@
             | Opcode::Jump(_)
             | Opcode::Binop(_)
             | Opcode::Shift(_)
-<<<<<<< HEAD
-            | Opcode::Ptr(_) => RICH_ADDRESSING_OPCODE_FRACTION,
-            Opcode::Context(_) | Opcode::Ret(_) | Opcode::NearCall(_) => AVERAGE_OPCODE_FRACTION,
-            // TODO: Add more precise estimation for these opcodes.
-            Opcode::Log(LogOpcode::Decommit)
-            | Opcode::Log(LogOpcode::TransientStorageRead)
-            | Opcode::Log(LogOpcode::TransientStorageWrite) => AVERAGE_OPCODE_FRACTION,
-            Opcode::Log(LogOpcode::StorageRead) => STORAGE_READ_BASE_FRACTION,
-            Opcode::Log(LogOpcode::StorageWrite) => STORAGE_WRITE_BASE_FRACTION,
-=======
             | Opcode::Ptr(_) => {
                 self.statistics.ram_permutation_cycles += RICH_ADDRESSING_OPCODE_RAM_CYCLES;
             }
             Opcode::Context(_) | Opcode::Ret(_) | Opcode::NearCall(_) => {
                 self.statistics.ram_permutation_cycles += AVERAGE_OPCODE_RAM_CYCLES;
             }
-            Opcode::Log(LogOpcode::StorageRead) => {
+            Opcode::Log(LogOpcode::StorageRead | LogOpcode::TransientStorageRead) => {
                 self.statistics.ram_permutation_cycles += STORAGE_READ_RAM_CYCLES;
                 self.statistics.log_demuxer_cycles += STORAGE_READ_LOG_DEMUXER_CYCLES;
                 self.statistics.storage_sorter_cycles += STORAGE_READ_STORAGE_SORTER_CYCLES;
             }
-            Opcode::Log(LogOpcode::StorageWrite) => {
+            Opcode::Log(LogOpcode::StorageWrite | LogOpcode::TransientStorageWrite) => {
                 self.statistics.ram_permutation_cycles += STORAGE_WRITE_RAM_CYCLES;
                 self.statistics.log_demuxer_cycles += STORAGE_WRITE_LOG_DEMUXER_CYCLES;
                 self.statistics.storage_sorter_cycles += STORAGE_WRITE_STORAGE_SORTER_CYCLES;
             }
->>>>>>> dacd8c99
             Opcode::Log(LogOpcode::ToL1Message) | Opcode::Log(LogOpcode::Event) => {
                 self.statistics.ram_permutation_cycles += EVENT_RAM_CYCLES;
                 self.statistics.log_demuxer_cycles += EVENT_LOG_DEMUXER_CYCLES;
                 self.statistics.events_sorter_cycles += EVENT_EVENTS_SORTER_CYCLES;
             }
-            Opcode::Log(LogOpcode::PrecompileCall) => {
+            Opcode::Log(LogOpcode::PrecompileCall | LogOpcode::Decommit) => {
                 self.statistics.ram_permutation_cycles += PRECOMPILE_RAM_CYCLES;
                 self.statistics.log_demuxer_cycles += PRECOMPILE_LOG_DEMUXER_CYCLES;
+
+                // FIXME: this is a reminder to add a tracer that would add cycles for decommitting proportional
+                // to the code that is being decommitted.
             }
             Opcode::FarCall(_) => {
                 self.statistics.ram_permutation_cycles += FAR_CALL_RAM_CYCLES;
@@ -91,23 +83,19 @@
                     FAR_CALL_CODE_DECOMMITTER_SORTER_CYCLES;
                 self.statistics.storage_sorter_cycles += FAR_CALL_STORAGE_SORTER_CYCLES;
             }
-            Opcode::UMA(UMAOpcode::AuxHeapWrite | UMAOpcode::HeapWrite) => {
+            Opcode::UMA(
+                UMAOpcode::AuxHeapWrite | UMAOpcode::HeapWrite | UMAOpcode::StaticMemoryWrite,
+            ) => {
                 self.statistics.ram_permutation_cycles += UMA_WRITE_RAM_CYCLES;
             }
             Opcode::UMA(
-<<<<<<< HEAD
                 UMAOpcode::AuxHeapRead
                 | UMAOpcode::HeapRead
                 | UMAOpcode::FatPointerRead
-                | UMAOpcode::StaticMemoryRead
-                | UMAOpcode::StaticMemoryWrite,
-            ) => UMA_READ_FRACTION,
-=======
-                UMAOpcode::AuxHeapRead | UMAOpcode::HeapRead | UMAOpcode::FatPointerRead,
+                | UMAOpcode::StaticMemoryRead,
             ) => {
                 self.statistics.ram_permutation_cycles += UMA_READ_RAM_CYCLES;
             }
->>>>>>> dacd8c99
             Opcode::Invalid(_) => unreachable!(), // invalid opcodes are never executed
         };
     }
@@ -236,13 +224,6 @@
             .precompile_cycles_history
             .inner();
         for (precompile, cycles) in &inner[last_precompile_inner_entry_checked..] {
-<<<<<<< HEAD
-            let fraction = match precompile {
-                PrecompileAddress::Ecrecover => ECRECOVER_CYCLE_FRACTION,
-                PrecompileAddress::SHA256 => SHA256_CYCLE_FRACTION,
-                PrecompileAddress::Keccak256 => KECCAK256_CYCLE_FRACTION,
-                PrecompileAddress::Secp256r1Verify => SEKP256R1_CYCLE_FUNCTION,
-=======
             match precompile {
                 PrecompileAddress::Ecrecover => {
                     self.statistics.ecrecover_cycles += *cycles as u32;
@@ -253,7 +234,9 @@
                 PrecompileAddress::Keccak256 => {
                     self.statistics.keccak256_cycles += *cycles as u32;
                 }
->>>>>>> dacd8c99
+                PrecompileAddress::Secp256r1Verify => {
+                    self.statistics.secp256k1_cycles += *cycles as u32;
+                }
             };
         }
         self.last_precompile_inner_entry_checked = Some(inner.len());
