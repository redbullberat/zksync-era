#![allow(clippy::upper_case_acronyms, clippy::derive_partial_eq_without_eq)]

use std::{
    net::Ipv4Addr,
    str::FromStr,
    sync::Arc,
    time::{Duration, Instant},
};

use anyhow::Context as _;
use api_server::tx_sender::master_pool_sink::MasterPoolSink;
use fee_model::{ApiFeeInputProvider, BatchFeeModelInputProvider, MainNodeFeeInputProvider};
use prometheus_exporter::PrometheusExporterConfig;
use prover_dal::Prover;
use temp_config_store::Secrets;
use tokio::{
    sync::{oneshot, watch},
    task::JoinHandle,
};
use zksync_circuit_breaker::{
    l1_txs::FailedL1TransactionChecker, replication_lag::ReplicationLagChecker,
    CircuitBreakerChecker, CircuitBreakers,
};
use zksync_commitment_generator::CommitmentGenerator;
use zksync_concurrency::{ctx, scope};
use zksync_config::{
    configs::{
        api::{MerkleTreeApiConfig, Web3JsonRpcConfig},
        chain::{
            CircuitBreakerConfig, L1BatchCommitDataGeneratorMode, MempoolConfig,
            OperationsManagerConfig, StateKeeperConfig,
        },
        consensus::ConsensusConfig,
        database::{MerkleTreeConfig, MerkleTreeMode},
        wallets,
        wallets::Wallets,
        ContractsConfig, GeneralConfig,
    },
    ApiConfig, DBConfig, EthWatchConfig, GenesisConfig, PostgresConfig,
};
use zksync_contracts::governance_contract;
use zksync_dal::{metrics::PostgresMetrics, ConnectionPool, Core, CoreDal};
use zksync_db_connection::healthcheck::ConnectionPoolHealthCheck;
use zksync_eth_client::{
    clients::{PKSigningClient, QueryClient},
    BoundEthInterface, EthInterface,
};
use zksync_eth_watch::{EthHttpQueryClient, EthWatch};
use zksync_health_check::{AppHealthCheck, HealthStatus, ReactiveHealthCheck};
use zksync_house_keeper::{
    blocks_state_reporter::L1BatchMetricsReporter, fri_gpu_prover_archiver::FriGpuProverArchiver,
    fri_proof_compressor_job_retry_manager::FriProofCompressorJobRetryManager,
    fri_proof_compressor_queue_monitor::FriProofCompressorStatsReporter,
    fri_prover_job_retry_manager::FriProverJobRetryManager,
    fri_prover_jobs_archiver::FriProverJobArchiver,
    fri_prover_queue_monitor::FriProverStatsReporter,
    fri_scheduler_circuit_queuer::SchedulerCircuitQueuer,
    fri_witness_generator_jobs_retry_manager::FriWitnessGeneratorJobRetryManager,
    fri_witness_generator_queue_monitor::FriWitnessGeneratorStatsReporter,
    periodic_job::PeriodicJob,
    waiting_to_queued_fri_witness_job_mover::WaitingToQueuedFriWitnessJobMover,
};
use zksync_object_store::{ObjectStore, ObjectStoreFactory};
use zksync_queued_job_processor::JobProcessor;
use zksync_shared_metrics::{InitStage, APP_METRICS};
use zksync_state::PostgresStorageCaches;
use zksync_types::{ethabi::Contract, fee_model::FeeModelConfig, Address, L2ChainId};

use crate::{
    api_server::{
        contract_verification,
        execution_sandbox::{VmConcurrencyBarrier, VmConcurrencyLimiter},
        healthcheck::HealthCheckHandle,
        tree::TreeApiHttpClient,
        tx_sender::{ApiContracts, TxSender, TxSenderBuilder, TxSenderConfig},
        web3::{self, mempool_cache::MempoolCache, state::InternalApiConfig, Namespace},
    },
    basic_witness_input_producer::BasicWitnessInputProducer,
    eth_sender::{
        l1_batch_commit_data_generator::{
            L1BatchCommitDataGenerator, RollupModeL1BatchCommitDataGenerator,
            ValidiumModeL1BatchCommitDataGenerator,
        },
        Aggregator, EthTxAggregator, EthTxManager,
    },
    genesis::GenesisParams,
    l1_gas_price::{
        GasAdjusterSingleton, PubdataPricing, RollupPubdataPricing, ValidiumPubdataPricing,
    },
    metadata_calculator::{MetadataCalculator, MetadataCalculatorConfig},
    state_keeper::{
        create_state_keeper, MempoolFetcher, MempoolGuard, OutputHandler, SequencerSealer,
        StateKeeperPersistence,
    },
    utils::ensure_l1_batch_commit_data_generation_mode,
};

pub mod api_server;
pub mod basic_witness_input_producer;
pub mod consensus;
pub mod consistency_checker;
pub mod db_pruner;
pub mod eth_sender;
pub mod fee_model;
pub mod gas_tracker;
pub mod genesis;
pub mod l1_gas_price;
pub mod metadata_calculator;
pub mod proof_data_handler;
pub mod proto;
pub mod reorg_detector;
pub mod state_keeper;
pub mod sync_layer;
pub mod temp_config_store;
pub mod utils;

/// Inserts the initial information about zkSync tokens into the database.
pub async fn genesis_init(
    genesis_config: GenesisConfig,
    postgres_config: &PostgresConfig,
) -> anyhow::Result<()> {
    let db_url = postgres_config.master_url()?;
    let pool = ConnectionPool::<Core>::singleton(db_url)
        .build()
        .await
        .context("failed to build connection_pool")?;
    let mut storage = pool.connection().await.context("connection()")?;

    let params = GenesisParams::load_genesis_params(genesis_config)?;
    genesis::ensure_genesis_state(&mut storage, &params).await?;

    Ok(())
}

pub async fn is_genesis_needed(postgres_config: &PostgresConfig) -> bool {
    let db_url = postgres_config.master_url().unwrap();
    let pool = ConnectionPool::<Core>::singleton(db_url)
        .build()
        .await
        .expect("failed to build connection_pool");
    let mut storage = pool.connection().await.expect("connection()");
    storage.blocks_dal().is_genesis_needed().await.unwrap()
}

/// Sets up an interrupt handler and returns a future that resolves once an interrupt signal
/// is received.
pub fn setup_sigint_handler() -> oneshot::Receiver<()> {
    let (sigint_sender, sigint_receiver) = oneshot::channel();
    let mut sigint_sender = Some(sigint_sender);
    ctrlc::set_handler(move || {
        if let Some(sigint_sender) = sigint_sender.take() {
            sigint_sender.send(()).ok();
            // ^ The send fails if `sigint_receiver` is dropped. We're OK with this,
            // since at this point the node should be stopping anyway, or is not interested
            // in listening to interrupt signals.
        }
    })
    .expect("Error setting Ctrl+C handler");

    sigint_receiver
}

#[derive(Debug, Clone, Copy, PartialEq)]
pub enum Component {
    /// Public Web3 API running on HTTP server.
    HttpApi,
    /// Public Web3 API (including PubSub) running on WebSocket server.
    WsApi,
    /// REST API for contract verification.
    ContractVerificationApi,
    /// Metadata calculator.
    Tree,
    /// Merkle tree API.
    TreeApi,
    EthWatcher,
    /// Eth tx generator.
    EthTxAggregator,
    /// Manager for eth tx.
    EthTxManager,
    /// State keeper.
    StateKeeper,
    /// Produces input for basic witness generator and uploads it as bin encoded file (blob) to GCS.
    /// The blob is later used as input for Basic Witness Generators.
    BasicWitnessInputProducer,
    /// Component for housekeeping task such as cleaning blobs from GCS, reporting metrics etc.
    Housekeeper,
    /// Component for exposing APIs to prover for providing proof generation data and accepting proofs.
    ProofDataHandler,
    /// Component generating BFT consensus certificates for miniblocks.
    Consensus,
    /// Component generating commitment for L1 batches.
    CommitmentGenerator,
}

#[derive(Debug)]
pub struct Components(pub Vec<Component>);

impl FromStr for Components {
    type Err = String;

    fn from_str(s: &str) -> Result<Components, String> {
        match s {
            "api" => Ok(Components(vec![
                Component::HttpApi,
                Component::WsApi,
                Component::ContractVerificationApi,
            ])),
            "http_api" => Ok(Components(vec![Component::HttpApi])),
            "ws_api" => Ok(Components(vec![Component::WsApi])),
            "contract_verification_api" => Ok(Components(vec![Component::ContractVerificationApi])),
            "tree" => Ok(Components(vec![Component::Tree])),
            "tree_api" => Ok(Components(vec![Component::TreeApi])),
            "state_keeper" => Ok(Components(vec![Component::StateKeeper])),
            "housekeeper" => Ok(Components(vec![Component::Housekeeper])),
            "basic_witness_input_producer" => {
                Ok(Components(vec![Component::BasicWitnessInputProducer]))
            }
            "eth" => Ok(Components(vec![
                Component::EthWatcher,
                Component::EthTxAggregator,
                Component::EthTxManager,
            ])),
            "eth_watcher" => Ok(Components(vec![Component::EthWatcher])),
            "eth_tx_aggregator" => Ok(Components(vec![Component::EthTxAggregator])),
            "eth_tx_manager" => Ok(Components(vec![Component::EthTxManager])),
            "proof_data_handler" => Ok(Components(vec![Component::ProofDataHandler])),
            "consensus" => Ok(Components(vec![Component::Consensus])),
            "commitment_generator" => Ok(Components(vec![Component::CommitmentGenerator])),
            other => Err(format!("{} is not a valid component name", other)),
        }
    }
}

pub async fn initialize_components(
    configs: &GeneralConfig,
    wallets: &Wallets,
    genesis_config: &GenesisConfig,
    contracts_config: &ContractsConfig,
    components: &[Component],
    secrets: &Secrets,
    consensus_config: Option<ConsensusConfig>,
) -> anyhow::Result<(
    Vec<JoinHandle<anyhow::Result<()>>>,
    watch::Sender<bool>,
    HealthCheckHandle,
)> {
    tracing::info!("Starting the components: {components:?}");
    let l2_chain_id = genesis_config.l2_chain_id;
    let db_config = configs.db_config.clone().context("db_config")?;
    let postgres_config = configs.postgres_config.clone().context("postgres_config")?;

    if let Some(threshold) = postgres_config.slow_query_threshold() {
        ConnectionPool::<Core>::global_config().set_slow_query_threshold(threshold)?;
    }
    if let Some(threshold) = postgres_config.long_connection_threshold() {
        ConnectionPool::<Core>::global_config().set_long_connection_threshold(threshold)?;
    }

    let pool_size = postgres_config.max_connections()?;
    let pool_size_master = postgres_config
        .max_connections_master()
        .unwrap_or(pool_size);

    let connection_pool =
        ConnectionPool::<Core>::builder(postgres_config.master_url()?, pool_size_master)
            .build()
            .await
            .context("failed to build connection_pool")?;
    // We're most interested in setting acquire / statement timeouts for the API server, which puts the most load
    // on Postgres.
    let replica_connection_pool =
        ConnectionPool::<Core>::builder(postgres_config.replica_url()?, pool_size)
            .set_acquire_timeout(postgres_config.acquire_timeout())
            .set_statement_timeout(postgres_config.statement_timeout())
            .build()
            .await
            .context("failed to build replica_connection_pool")?;

    let health_check_config = configs
        .api_config
        .clone()
        .context("api_config")?
        .healthcheck;

    let app_health = Arc::new(AppHealthCheck::new(
        health_check_config.slow_time_limit(),
        health_check_config.hard_time_limit(),
    ));

    let eth = configs.eth.clone().context("eth")?;
    let circuit_breaker_config = configs
        .circuit_breaker_config
        .clone()
        .context("circuit_breaker_config")?;

    let circuit_breaker_checker = CircuitBreakerChecker::new(
        Arc::new(
            circuit_breakers_for_components(components, &postgres_config, &circuit_breaker_config)
                .await
                .context("circuit_breakers_for_components")?,
        ),
        circuit_breaker_config.sync_interval(),
    );
    circuit_breaker_checker.check().await.unwrap_or_else(|err| {
        panic!("Circuit breaker triggered: {}", err);
    });

    let query_client = QueryClient::new(&eth.web3_url).unwrap();
    let gas_adjuster_config = eth.gas_adjuster.context("gas_adjuster")?;
    let sender = eth.sender.as_ref().context("sender")?;
    let pubdata_pricing: Arc<dyn PubdataPricing> =
        match genesis_config.l1_batch_commit_data_generator_mode {
            L1BatchCommitDataGeneratorMode::Rollup => Arc::new(RollupPubdataPricing {}),
            L1BatchCommitDataGeneratorMode::Validium => Arc::new(ValidiumPubdataPricing {}),
        };

    let mut gas_adjuster = GasAdjusterSingleton::new(
        eth.web3_url.clone(),
        gas_adjuster_config,
        sender.pubdata_sending_mode,
        pubdata_pricing,
    );

    let (stop_sender, stop_receiver) = watch::channel(false);

    // Prometheus exporter and circuit breaker checker should run for every component configuration.
    let prom_config = configs
        .prometheus_config
        .clone()
        .context("prometheus_config")?;
    let prom_config = PrometheusExporterConfig::pull(prom_config.listener_port);

    let (prometheus_health_check, prometheus_health_updater) =
        ReactiveHealthCheck::new("prometheus_exporter");
    app_health.insert_component(prometheus_health_check);
    let prometheus_task = prom_config.run(stop_receiver.clone());
    let prometheus_task = tokio::spawn(async move {
        prometheus_health_updater.update(HealthStatus::Ready.into());
        let res = prometheus_task.await;
        drop(prometheus_health_updater);
        res
    });

    let mut task_futures: Vec<JoinHandle<anyhow::Result<()>>> = vec![
        prometheus_task,
        tokio::spawn(circuit_breaker_checker.run(stop_receiver.clone())),
    ];

    if components.contains(&Component::WsApi)
        || components.contains(&Component::HttpApi)
        || components.contains(&Component::ContractVerificationApi)
    {
        let api_config = configs.api_config.clone().context("api_config")?;
        let state_keeper_config = configs
            .state_keeper_config
            .clone()
            .context("state_keeper_config")?;
        let tx_sender_config = TxSenderConfig::new(
            &state_keeper_config,
            &api_config.web3_json_rpc,
            wallets
                .state_keeper
                .clone()
                .context("Fee account")?
                .fee_account
                .address(),
            l2_chain_id,
        );
        let internal_api_config =
            InternalApiConfig::new(&api_config.web3_json_rpc, contracts_config, genesis_config);

        // Lazily initialize storage caches only when they are needed (e.g., skip their initialization
        // if we only run the explorer APIs). This is required because the cache update task will
        // terminate immediately if storage caches are dropped, which will lead to the (unexpected)
        // program termination.
        let mut storage_caches = None;

        let mempool_cache = MempoolCache::new(api_config.web3_json_rpc.mempool_cache_size());
        let mempool_cache_update_task = mempool_cache.update_task(
            connection_pool.clone(),
            api_config.web3_json_rpc.mempool_cache_update_interval(),
        );
        task_futures.push(tokio::spawn(
            mempool_cache_update_task.run(stop_receiver.clone()),
        ));

        if components.contains(&Component::HttpApi) {
            storage_caches = Some(
                build_storage_caches(
                    &api_config.web3_json_rpc,
                    &replica_connection_pool,
                    &mut task_futures,
                    stop_receiver.clone(),
                )
                .context("build_storage_caches()")?,
            );

            let started_at = Instant::now();
            tracing::info!("Initializing HTTP API");
            let bounded_gas_adjuster = gas_adjuster
                .get_or_init()
                .await
                .context("gas_adjuster.get_or_init()")?;
            let batch_fee_input_provider = Arc::new(MainNodeFeeInputProvider::new(
                bounded_gas_adjuster,
                FeeModelConfig::from_state_keeper_config(&state_keeper_config),
            ));
            run_http_api(
                &mut task_futures,
                &app_health,
                &postgres_config,
                &tx_sender_config,
                &state_keeper_config,
                &internal_api_config,
                &api_config,
                connection_pool.clone(),
                replica_connection_pool.clone(),
                stop_receiver.clone(),
                batch_fee_input_provider,
                state_keeper_config.save_call_traces,
                storage_caches.clone().unwrap(),
                mempool_cache.clone(),
            )
            .await
            .context("run_http_api")?;

            let elapsed = started_at.elapsed();
            APP_METRICS.init_latency[&InitStage::HttpApi].set(elapsed);
            tracing::info!(
                "Initialized HTTP API on port {:?} in {elapsed:?}",
                api_config.web3_json_rpc.http_port
            );
        }

        if components.contains(&Component::WsApi) {
            let storage_caches = match storage_caches {
                Some(storage_caches) => storage_caches,
                None => build_storage_caches(
                    &configs.api_config.clone().context("api")?.web3_json_rpc,
                    &replica_connection_pool,
                    &mut task_futures,
                    stop_receiver.clone(),
                )
                .context("build_storage_caches()")?,
            };

            let started_at = Instant::now();
            tracing::info!("initializing WS API");
            let bounded_gas_adjuster = gas_adjuster
                .get_or_init()
                .await
                .context("gas_adjuster.get_or_init()")?;
            let batch_fee_input_provider = Arc::new(MainNodeFeeInputProvider::new(
                bounded_gas_adjuster,
                FeeModelConfig::from_state_keeper_config(&state_keeper_config),
            ));
            run_ws_api(
                &mut task_futures,
                &app_health,
                &postgres_config,
                &tx_sender_config,
                &state_keeper_config,
                &internal_api_config,
                &api_config,
                batch_fee_input_provider,
                connection_pool.clone(),
                replica_connection_pool.clone(),
                stop_receiver.clone(),
                storage_caches,
                mempool_cache,
            )
            .await
            .context("run_ws_api")?;

            let elapsed = started_at.elapsed();
            APP_METRICS.init_latency[&InitStage::WsApi].set(elapsed);
            tracing::info!(
                "Initialized WS API on port {} in {elapsed:?}",
                api_config.web3_json_rpc.ws_port
            );
        }

        if components.contains(&Component::ContractVerificationApi) {
            let started_at = Instant::now();
            tracing::info!("initializing contract verification REST API");
            task_futures.push(tokio::spawn(contract_verification::start_server(
                connection_pool.clone(),
                replica_connection_pool.clone(),
                configs
                    .contract_verifier
                    .clone()
                    .context("Contract verifier")?,
                stop_receiver.clone(),
            )));
            let elapsed = started_at.elapsed();
            APP_METRICS.init_latency[&InitStage::ContractVerificationApi].set(elapsed);
            tracing::info!("initialized contract verification REST API in {elapsed:?}");
        }
    }

    let object_store_config = configs
        .prover_config
        .clone()
        .context("Prover")?
        .object_store
        .clone()
        .context("object_store_config")?;
    let store_factory = ObjectStoreFactory::new(object_store_config);

    if components.contains(&Component::StateKeeper) {
        let started_at = Instant::now();
        tracing::info!("initializing State Keeper");
        let bounded_gas_adjuster = gas_adjuster
            .get_or_init()
            .await
            .context("gas_adjuster.get_or_init()")?;
        let state_keeper_config = configs
            .state_keeper_config
            .clone()
            .context("state_keeper_config")?;
        let batch_fee_input_provider = Arc::new(MainNodeFeeInputProvider::new(
            bounded_gas_adjuster,
            FeeModelConfig::from_state_keeper_config(&state_keeper_config),
        ));
        add_state_keeper_to_task_futures(
            &mut task_futures,
            &postgres_config,
            contracts_config,
            state_keeper_config,
            wallets
                .state_keeper
                .clone()
                .context("State keeper wallets")?,
            l2_chain_id,
            &db_config,
            &configs.mempool_config.clone().context("mempool_config")?,
            batch_fee_input_provider,
            stop_receiver.clone(),
        )
        .await
        .context("add_state_keeper_to_task_futures()")?;

        let elapsed = started_at.elapsed();
        APP_METRICS.init_latency[&InitStage::StateKeeper].set(elapsed);
        tracing::info!("initialized State Keeper in {elapsed:?}");
    }

    let diamond_proxy_addr = contracts_config.diamond_proxy_addr;
    let state_transition_manager_addr = genesis_config
        .shared_bridge
        .as_ref()
        .map(|a| a.state_transition_proxy_addr);

    if components.contains(&Component::Consensus) {
        let secrets = secrets.consensus.as_ref().context("Secrets are missing")?;
        let cfg = consensus::config::main_node(
            consensus_config
                .as_ref()
                .context("consensus component's config is missing")?,
            secrets,
        )?;
        let started_at = Instant::now();
        tracing::info!("initializing Consensus");
        let pool = connection_pool.clone();
        let mut stop_receiver = stop_receiver.clone();
        task_futures.push(tokio::spawn(async move {
            // We instantiate the root context here, since the consensus task is the only user of the
            // structured concurrency framework.
            // Note, however, that awaiting for the `stop_receiver` is related to the root context behavior,
            // not the consensus task itself. There may have been any number of tasks running in the root context,
            // but we only need to wait for stop signal once, and it will be propagated to all child contexts.
            let root_ctx = ctx::root();
            scope::run!(&root_ctx, |ctx, s| async move {
                s.spawn_bg(consensus::era::run_main_node(ctx, cfg, pool));
                let _ = stop_receiver.wait_for(|stop| *stop).await?;
                Ok(())
            })
            .await
        }));

        let elapsed = started_at.elapsed();
        APP_METRICS.init_latency[&InitStage::Consensus].set(elapsed);
        tracing::info!("initialized Consensus in {elapsed:?}");
    }

    if components.contains(&Component::EthWatcher) {
        let started_at = Instant::now();
        tracing::info!("initializing ETH-Watcher");
        let eth_watch_pool = ConnectionPool::<Core>::singleton(postgres_config.master_url()?)
            .build()
            .await
            .context("failed to build eth_watch_pool")?;
        let governance = (governance_contract(), contracts_config.governance_addr);
        let eth_watch_config = configs
            .eth
            .clone()
            .context("eth_config")?
            .watcher
            .context("watcher")?;
        task_futures.push(
            start_eth_watch(
                eth_watch_config,
                eth_watch_pool,
                Arc::new(query_client.clone()),
                diamond_proxy_addr,
                state_transition_manager_addr,
                governance,
                stop_receiver.clone(),
            )
            .await
            .context("start_eth_watch()")?,
        );
        let elapsed = started_at.elapsed();
        APP_METRICS.init_latency[&InitStage::EthWatcher].set(elapsed);
        tracing::info!("initialized ETH-Watcher in {elapsed:?}");
    }

    if components.contains(&Component::EthTxAggregator) {
        let started_at = Instant::now();
        tracing::info!("initializing ETH-TxAggregator");
        let eth_sender_pool = ConnectionPool::<Core>::singleton(postgres_config.master_url()?)
            .build()
            .await
            .context("failed to build eth_sender_pool")?;

        let eth_sender_wallets = wallets.eth_sender.clone().context("eth_sender")?;
        let operator_private_key = eth_sender_wallets.operator.private_key();
        let diamond_proxy_addr = contracts_config.diamond_proxy_addr;
        let default_priority_fee_per_gas = eth
            .gas_adjuster
            .as_ref()
            .context("gas_adjuster")?
            .default_priority_fee_per_gas;
        let l1_chain_id = genesis_config.l1_chain_id;
        let web3_url = &eth.web3_url;

        let eth_client = PKSigningClient::new_raw(
            operator_private_key,
            diamond_proxy_addr,
            default_priority_fee_per_gas,
            l1_chain_id,
            web3_url,
        );

        let l1_batch_commit_data_generator_mode =
            genesis_config.l1_batch_commit_data_generator_mode;
        ensure_l1_batch_commit_data_generation_mode(
            l1_batch_commit_data_generator_mode,
            contracts_config.diamond_proxy_addr,
            &eth_client,
        )
        .await?;

        let l1_batch_commit_data_generator: Arc<dyn L1BatchCommitDataGenerator> =
            match l1_batch_commit_data_generator_mode {
                L1BatchCommitDataGeneratorMode::Rollup => {
                    Arc::new(RollupModeL1BatchCommitDataGenerator {})
                }
                L1BatchCommitDataGeneratorMode::Validium => {
                    Arc::new(ValidiumModeL1BatchCommitDataGenerator {})
                }
            };

        let operator_blobs_address = eth_sender_wallets.blob_operator.map(|x| x.address());

        let sender_config = eth.sender.clone().context("eth_sender")?;
        let eth_tx_aggregator_actor = EthTxAggregator::new(
            eth_sender_pool,
            sender_config.clone(),
            Aggregator::new(
                sender_config.clone(),
                store_factory.create_store().await,
                operator_blobs_address.is_some(),
                l1_batch_commit_data_generator.clone(),
            ),
            Arc::new(eth_client),
            contracts_config.validator_timelock_addr,
            contracts_config.l1_multicall3_addr,
            diamond_proxy_addr,
            l2_chain_id,
            operator_blobs_address,
            l1_batch_commit_data_generator,
        )
        .await;
        task_futures.push(tokio::spawn(
            eth_tx_aggregator_actor.run(stop_receiver.clone()),
        ));
        let elapsed = started_at.elapsed();
        APP_METRICS.init_latency[&InitStage::EthTxAggregator].set(elapsed);
        tracing::info!("initialized ETH-TxAggregator in {elapsed:?}");
    }

    if components.contains(&Component::EthTxManager) {
        let started_at = Instant::now();
        tracing::info!("initializing ETH-TxManager");
        let eth_manager_pool = ConnectionPool::<Core>::singleton(postgres_config.master_url()?)
            .build()
            .await
            .context("failed to build eth_manager_pool")?;
        let eth_sender = configs.eth.clone().context("eth_sender_config")?;
        let eth_sender_wallets = wallets.eth_sender.clone().context("eth_sender")?;
        let operator_private_key = eth_sender_wallets.operator.private_key();
        let diamond_proxy_addr = contracts_config.diamond_proxy_addr;
        let default_priority_fee_per_gas = eth
            .gas_adjuster
            .as_ref()
            .context("gas_adjuster")?
            .default_priority_fee_per_gas;
        let l1_chain_id = genesis_config.l1_chain_id;
        let web3_url = &eth.web3_url;

        let eth_client = PKSigningClient::new_raw(
            operator_private_key,
            diamond_proxy_addr,
            default_priority_fee_per_gas,
            l1_chain_id,
            web3_url,
        );

        let eth_client_blobs = if let Some(blob_operator) = eth_sender_wallets.blob_operator {
            let operator_blob_private_key = blob_operator.private_key();
            Some(PKSigningClient::new_raw(
                operator_blob_private_key,
                diamond_proxy_addr,
                default_priority_fee_per_gas,
                l1_chain_id,
                web3_url,
            ))
        } else {
            None
        };

        let eth_tx_manager_actor = EthTxManager::new(
            eth_manager_pool,
            eth_sender.sender.clone().context("eth_sender")?,
            gas_adjuster
                .get_or_init()
                .await
                .context("gas_adjuster.get_or_init()")?,
            Arc::new(eth_client),
            eth_client_blobs.map(|c| Arc::new(c) as Arc<dyn BoundEthInterface>),
        );
        task_futures.extend([tokio::spawn(
            eth_tx_manager_actor.run(stop_receiver.clone()),
        )]);
        let elapsed = started_at.elapsed();
        APP_METRICS.init_latency[&InitStage::EthTxManager].set(elapsed);
        tracing::info!("initialized ETH-TxManager in {elapsed:?}");
    }

    add_trees_to_task_futures(
        configs,
        &mut task_futures,
        &app_health,
        components,
        &store_factory,
        stop_receiver.clone(),
    )
    .await
    .context("add_trees_to_task_futures()")?;

    if components.contains(&Component::BasicWitnessInputProducer) {
        let singleton_connection_pool =
            ConnectionPool::<Core>::singleton(postgres_config.master_url()?)
                .build()
                .await
                .context("failed to build singleton connection_pool")?;
        add_basic_witness_input_producer_to_task_futures(
            &mut task_futures,
            &singleton_connection_pool,
            &store_factory,
            l2_chain_id,
            stop_receiver.clone(),
        )
        .await
        .context("add_basic_witness_input_producer_to_task_futures()")?;
    }

    if components.contains(&Component::Housekeeper) {
        add_house_keeper_to_task_futures(configs, &mut task_futures, stop_receiver.clone())
            .await
            .context("add_house_keeper_to_task_futures()")?;
    }

    if components.contains(&Component::ProofDataHandler) {
        task_futures.push(tokio::spawn(proof_data_handler::run_server(
            configs
                .proof_data_handler_config
                .clone()
                .context("proof_data_handler_config")?,
            store_factory.create_store().await,
            connection_pool.clone(),
            stop_receiver.clone(),
        )));
    }

    if components.contains(&Component::CommitmentGenerator) {
        let commitment_generator_pool =
            ConnectionPool::<Core>::singleton(postgres_config.master_url()?)
                .build()
                .await
                .context("failed to build commitment_generator_pool")?;
        let commitment_generator = CommitmentGenerator::new(commitment_generator_pool);
        app_health.insert_component(commitment_generator.health_check());
        task_futures.push(tokio::spawn(
            commitment_generator.run(stop_receiver.clone()),
        ));
    }

    // Run healthcheck server for all components.
    let db_health_check = ConnectionPoolHealthCheck::new(replica_connection_pool);
    app_health.insert_custom_component(Arc::new(db_health_check));
    let health_check_handle =
        HealthCheckHandle::spawn_server(health_check_config.bind_addr(), app_health);

    if let Some(task) = gas_adjuster.run_if_initialized(stop_receiver.clone()) {
        task_futures.push(task);
    }

    Ok((task_futures, stop_sender, health_check_handle))
}

#[allow(clippy::too_many_arguments)]
async fn add_state_keeper_to_task_futures(
    task_futures: &mut Vec<JoinHandle<anyhow::Result<()>>>,
    postgres_config: &PostgresConfig,
    contracts_config: &ContractsConfig,
    state_keeper_config: StateKeeperConfig,
    state_keeper_wallets: wallets::StateKeeper,
    l2chain_id: L2ChainId,
    db_config: &DBConfig,
    mempool_config: &MempoolConfig,
    batch_fee_input_provider: Arc<dyn BatchFeeModelInputProvider>,
    stop_receiver: watch::Receiver<bool>,
) -> anyhow::Result<()> {
    let pool_builder = ConnectionPool::<Core>::singleton(postgres_config.master_url()?);
    let state_keeper_pool = pool_builder
        .build()
        .await
        .context("failed to build state_keeper_pool")?;
    let mempool = {
        let mut storage = state_keeper_pool
            .connection()
            .await
            .context("Access storage to build mempool")?;
        let mempool = MempoolGuard::from_storage(&mut storage, mempool_config.capacity).await;
        mempool.register_metrics();
        mempool
    };

    let miniblock_sealer_pool = pool_builder
        .build()
        .await
        .context("failed to build miniblock_sealer_pool")?;
    let (persistence, miniblock_sealer) = StateKeeperPersistence::new(
        miniblock_sealer_pool,
<<<<<<< HEAD
        contracts_config.l2_shared_bridge_addr,
        state_keeper_config.miniblock_seal_queue_capacity,
=======
        contracts_config.l2_erc20_bridge_addr,
        state_keeper_config.l2_block_seal_queue_capacity,
>>>>>>> 945e43c5
    );
    task_futures.push(tokio::spawn(miniblock_sealer.run()));

    let (state_keeper, async_catchup_task) = create_state_keeper(
        state_keeper_config,
        state_keeper_wallets,
        db_config,
        l2chain_id,
        mempool_config,
        state_keeper_pool,
        mempool.clone(),
        batch_fee_input_provider.clone(),
        OutputHandler::new(Box::new(persistence)),
        stop_receiver.clone(),
    )
    .await;

    let mut stop_receiver_clone = stop_receiver.clone();
    task_futures.push(tokio::task::spawn(async move {
        let result = async_catchup_task.run(stop_receiver_clone.clone()).await;
        stop_receiver_clone.changed().await?;
        result
    }));
    task_futures.push(tokio::spawn(state_keeper.run()));

    let mempool_fetcher_pool = pool_builder
        .build()
        .await
        .context("failed to build mempool_fetcher_pool")?;
    let mempool_fetcher = MempoolFetcher::new(
        mempool,
        batch_fee_input_provider,
        mempool_config,
        mempool_fetcher_pool,
    );
    let mempool_fetcher_handle = tokio::spawn(mempool_fetcher.run(stop_receiver));
    task_futures.push(mempool_fetcher_handle);
    Ok(())
}

pub async fn start_eth_watch(
    config: EthWatchConfig,
    pool: ConnectionPool<Core>,
    eth_gateway: Arc<dyn EthInterface>,
    diamond_proxy_addr: Address,
    state_transition_manager_addr: Option<Address>,
    governance: (Contract, Address),
    stop_receiver: watch::Receiver<bool>,
) -> anyhow::Result<JoinHandle<anyhow::Result<()>>> {
    let eth_client = EthHttpQueryClient::new(
        eth_gateway,
        diamond_proxy_addr,
        state_transition_manager_addr,
        governance.1,
        config.confirmations_for_eth_event,
    );

    let eth_watch = EthWatch::new(
        diamond_proxy_addr,
        state_transition_manager_addr,
        &governance.0,
        Box::new(eth_client),
        pool,
        config.poll_interval(),
    )
    .await?;

    Ok(tokio::spawn(eth_watch.run(stop_receiver)))
}

async fn add_trees_to_task_futures(
    configs: &GeneralConfig,
    task_futures: &mut Vec<JoinHandle<anyhow::Result<()>>>,
    app_health: &AppHealthCheck,
    components: &[Component],
    store_factory: &ObjectStoreFactory,
    stop_receiver: watch::Receiver<bool>,
) -> anyhow::Result<()> {
    if !components.contains(&Component::Tree) {
        anyhow::ensure!(
            !components.contains(&Component::TreeApi),
            "Merkle tree API cannot be started without a tree component"
        );
        return Ok(());
    }

    let db_config = configs.db_config.clone().context("db_config")?;
    let operation_config = configs
        .operations_manager_config
        .clone()
        .context("operations_manager_config")?;
    let api_config = configs
        .api_config
        .clone()
        .context("api_config")?
        .merkle_tree;
    let postgres_config = configs.postgres_config.clone().context("postgres_config")?;
    let api_config = components
        .contains(&Component::TreeApi)
        .then_some(&api_config);

    let object_store = match db_config.merkle_tree.mode {
        MerkleTreeMode::Lightweight => None,
        MerkleTreeMode::Full => Some(store_factory.create_store().await),
    };

    run_tree(
        task_futures,
        app_health,
        &postgres_config,
        &db_config.merkle_tree,
        api_config,
        &operation_config,
        object_store,
        stop_receiver,
    )
    .await
    .context("run_tree()")
}

#[allow(clippy::too_many_arguments)]
async fn run_tree(
    task_futures: &mut Vec<JoinHandle<anyhow::Result<()>>>,
    app_health: &AppHealthCheck,
    postgres_config: &PostgresConfig,
    merkle_tree_config: &MerkleTreeConfig,
    api_config: Option<&MerkleTreeApiConfig>,
    operation_manager: &OperationsManagerConfig,
    object_store: Option<Arc<dyn ObjectStore>>,
    stop_receiver: watch::Receiver<bool>,
) -> anyhow::Result<()> {
    let started_at = Instant::now();
    let mode_str = if matches!(merkle_tree_config.mode, MerkleTreeMode::Full) {
        "full"
    } else {
        "lightweight"
    };
    tracing::info!("Initializing Merkle tree in {mode_str} mode");

    let config = MetadataCalculatorConfig::for_main_node(merkle_tree_config, operation_manager);
    let pool = ConnectionPool::singleton(postgres_config.master_url()?)
        .build()
        .await
        .context("failed to build connection pool for Merkle tree")?;
    // The number of connections in a recovery pool is based on the mainnet recovery runs. It doesn't need
    // to be particularly accurate at this point, since the main node isn't expected to recover from a snapshot.
    let recovery_pool = ConnectionPool::builder(postgres_config.replica_url()?, 10)
        .build()
        .await
        .context("failed to build connection pool for Merkle tree recovery")?;
    let metadata_calculator = MetadataCalculator::new(config, object_store, pool, recovery_pool)
        .await
        .context("failed initializing metadata_calculator")?;

    if let Some(api_config) = api_config {
        let address = (Ipv4Addr::UNSPECIFIED, api_config.port).into();
        let tree_reader = metadata_calculator.tree_reader();
        let stop_receiver = stop_receiver.clone();
        task_futures.push(tokio::spawn(async move {
            tree_reader
                .wait()
                .await
                .run_api_server(address, stop_receiver)
                .await
        }));
    }

    let tree_health_check = metadata_calculator.tree_health_check();
    app_health.insert_component(tree_health_check);

    let tree_task = tokio::spawn(metadata_calculator.run(stop_receiver));
    task_futures.push(tree_task);

    let elapsed = started_at.elapsed();
    APP_METRICS.init_latency[&InitStage::Tree].set(elapsed);
    tracing::info!("Initialized {mode_str} tree in {elapsed:?}");
    Ok(())
}

async fn add_basic_witness_input_producer_to_task_futures(
    task_futures: &mut Vec<JoinHandle<anyhow::Result<()>>>,
    connection_pool: &ConnectionPool<Core>,
    store_factory: &ObjectStoreFactory,
    l2_chain_id: L2ChainId,
    stop_receiver: watch::Receiver<bool>,
) -> anyhow::Result<()> {
    // Witness Generator won't be spawned with `ZKSYNC_LOCAL_SETUP` running.
    // BasicWitnessInputProducer shouldn't be producing input for it locally either.
    if std::env::var("ZKSYNC_LOCAL_SETUP") == Ok("true".to_owned()) {
        return Ok(());
    }
    let started_at = Instant::now();
    tracing::info!("initializing BasicWitnessInputProducer");
    let producer =
        BasicWitnessInputProducer::new(connection_pool.clone(), store_factory, l2_chain_id).await?;
    task_futures.push(tokio::spawn(producer.run(stop_receiver, None)));
    tracing::info!(
        "Initialized BasicWitnessInputProducer in {:?}",
        started_at.elapsed()
    );
    let elapsed = started_at.elapsed();
    APP_METRICS.init_latency[&InitStage::BasicWitnessInputProducer].set(elapsed);
    Ok(())
}

async fn add_house_keeper_to_task_futures(
    configs: &GeneralConfig,
    task_futures: &mut Vec<JoinHandle<anyhow::Result<()>>>,
    stop_receiver: watch::Receiver<bool>,
) -> anyhow::Result<()> {
    let house_keeper_config = configs
        .house_keeper_config
        .clone()
        .context("house_keeper_config")?;
    let postgres_config = configs.postgres_config.clone().context("postgres_config")?;
    let connection_pool = ConnectionPool::<Core>::builder(
        postgres_config.replica_url()?,
        postgres_config.max_connections()?,
    )
    .build()
    .await
    .context("failed to build a connection pool")?;

    let pool_for_metrics = connection_pool.clone();
    let mut stop_receiver_for_metrics = stop_receiver.clone();
    task_futures.push(tokio::spawn(async move {
        tokio::select! {
            () = PostgresMetrics::run_scraping(pool_for_metrics, Duration::from_secs(60)) => {
                tracing::warn!("Postgres metrics scraping unexpectedly stopped");
            }
            _ = stop_receiver_for_metrics.changed() => {
                tracing::info!("Stop signal received, Postgres metrics scraping is shutting down");
            }
        }
        Ok(())
    }));

    let l1_batch_metrics_reporter = L1BatchMetricsReporter::new(
        house_keeper_config.l1_batch_metrics_reporting_interval_ms,
        connection_pool.clone(),
    );

    let prover_connection_pool = ConnectionPool::<Prover>::builder(
        postgres_config.prover_url()?,
        postgres_config.max_connections()?,
    )
    .build()
    .await
    .context("failed to build a prover_connection_pool")?;
    let task = l1_batch_metrics_reporter.run(stop_receiver.clone());
    task_futures.push(tokio::spawn(task));

    // All FRI Prover related components are configured below.
    let fri_prover_config = configs.prover_config.clone().context("fri_prover_config")?;
    let fri_prover_job_retry_manager = FriProverJobRetryManager::new(
        fri_prover_config.max_attempts,
        fri_prover_config.proof_generation_timeout(),
        house_keeper_config.prover_job_retrying_interval_ms,
        prover_connection_pool.clone(),
    );
    let task = fri_prover_job_retry_manager.run(stop_receiver.clone());
    task_futures.push(tokio::spawn(task));

    let fri_witness_gen_config = configs
        .witness_generator
        .clone()
        .context("fri_witness_generator_config")?;
    let fri_witness_gen_job_retry_manager = FriWitnessGeneratorJobRetryManager::new(
        fri_witness_gen_config.max_attempts,
        fri_witness_gen_config.witness_generation_timeouts(),
        house_keeper_config.witness_generator_job_retrying_interval_ms,
        prover_connection_pool.clone(),
    );
    let task = fri_witness_gen_job_retry_manager.run(stop_receiver.clone());
    task_futures.push(tokio::spawn(task));

    let waiting_to_queued_fri_witness_job_mover = WaitingToQueuedFriWitnessJobMover::new(
        house_keeper_config.witness_job_moving_interval_ms,
        prover_connection_pool.clone(),
    );
    let task = waiting_to_queued_fri_witness_job_mover.run(stop_receiver.clone());
    task_futures.push(tokio::spawn(task));

    let scheduler_circuit_queuer = SchedulerCircuitQueuer::new(
        house_keeper_config.witness_job_moving_interval_ms,
        prover_connection_pool.clone(),
    );
    let task = scheduler_circuit_queuer.run(stop_receiver.clone());
    task_futures.push(tokio::spawn(task));

    let fri_witness_generator_stats_reporter = FriWitnessGeneratorStatsReporter::new(
        prover_connection_pool.clone(),
        house_keeper_config.witness_generator_stats_reporting_interval_ms,
    );
    let task = fri_witness_generator_stats_reporter.run(stop_receiver.clone());
    task_futures.push(tokio::spawn(task));

    // TODO(PLA-862): remove after fields become required
    if let Some((archiving_interval, archive_after)) =
        house_keeper_config.prover_job_archiver_params()
    {
        let fri_prover_jobs_archiver = FriProverJobArchiver::new(
            prover_connection_pool.clone(),
            archiving_interval,
            archive_after,
        );
        let task = fri_prover_jobs_archiver.run(stop_receiver.clone());
        task_futures.push(tokio::spawn(task));
    }

    if let Some((archiving_interval, archive_after)) =
        house_keeper_config.fri_gpu_prover_archiver_params()
    {
        let fri_gpu_prover_jobs_archiver = FriGpuProverArchiver::new(
            prover_connection_pool.clone(),
            archiving_interval,
            archive_after,
        );
        let task = fri_gpu_prover_jobs_archiver.run(stop_receiver.clone());
        task_futures.push(tokio::spawn(task));
    }

    let fri_prover_group_config = configs
        .prover_group_config
        .clone()
        .context("fri_prover_group_config")?;
    let fri_prover_stats_reporter = FriProverStatsReporter::new(
        house_keeper_config.prover_stats_reporting_interval_ms,
        prover_connection_pool.clone(),
        connection_pool.clone(),
        fri_prover_group_config,
    );
    let task = fri_prover_stats_reporter.run(stop_receiver.clone());
    task_futures.push(tokio::spawn(task));

    let proof_compressor_config = configs
        .proof_compressor_config
        .clone()
        .context("fri_proof_compressor_config")?;
    let fri_proof_compressor_stats_reporter = FriProofCompressorStatsReporter::new(
        house_keeper_config.proof_compressor_stats_reporting_interval_ms,
        prover_connection_pool.clone(),
    );
    let task = fri_proof_compressor_stats_reporter.run(stop_receiver.clone());
    task_futures.push(tokio::spawn(task));

    let fri_proof_compressor_retry_manager = FriProofCompressorJobRetryManager::new(
        proof_compressor_config.max_attempts,
        proof_compressor_config.generation_timeout(),
        house_keeper_config.proof_compressor_job_retrying_interval_ms,
        prover_connection_pool.clone(),
    );
    let task = fri_proof_compressor_retry_manager.run(stop_receiver);
    task_futures.push(tokio::spawn(task));
    Ok(())
}

fn build_storage_caches(
    rpc_config: &Web3JsonRpcConfig,
    replica_connection_pool: &ConnectionPool<Core>,
    task_futures: &mut Vec<JoinHandle<anyhow::Result<()>>>,
    stop_receiver: watch::Receiver<bool>,
) -> anyhow::Result<PostgresStorageCaches> {
    let factory_deps_capacity = rpc_config.factory_deps_cache_size() as u64;
    let initial_writes_capacity = rpc_config.initial_writes_cache_size() as u64;
    let values_capacity = rpc_config.latest_values_cache_size() as u64;
    let mut storage_caches =
        PostgresStorageCaches::new(factory_deps_capacity, initial_writes_capacity);

    if values_capacity > 0 {
        let values_cache_task = storage_caches
            .configure_storage_values_cache(values_capacity, replica_connection_pool.clone());
        task_futures.push(tokio::task::spawn(values_cache_task.run(stop_receiver)));
    }
    Ok(storage_caches)
}

async fn build_tx_sender(
    tx_sender_config: &TxSenderConfig,
    web3_json_config: &Web3JsonRpcConfig,
    state_keeper_config: &StateKeeperConfig,
    replica_pool: ConnectionPool<Core>,
    master_pool: ConnectionPool<Core>,
    batch_fee_model_input_provider: Arc<dyn BatchFeeModelInputProvider>,
    storage_caches: PostgresStorageCaches,
) -> (TxSender, VmConcurrencyBarrier) {
    let sequencer_sealer = SequencerSealer::new(state_keeper_config.clone());
    let master_pool_sink = MasterPoolSink::new(master_pool);
    let tx_sender_builder = TxSenderBuilder::new(
        tx_sender_config.clone(),
        replica_pool.clone(),
        Arc::new(master_pool_sink),
    )
    .with_sealer(Arc::new(sequencer_sealer));

    let max_concurrency = web3_json_config.vm_concurrency_limit();
    let (vm_concurrency_limiter, vm_barrier) = VmConcurrencyLimiter::new(max_concurrency);

    let batch_fee_input_provider =
        ApiFeeInputProvider::new(batch_fee_model_input_provider, replica_pool);

    let tx_sender = tx_sender_builder
        .build(
            Arc::new(batch_fee_input_provider),
            Arc::new(vm_concurrency_limiter),
            ApiContracts::load_from_disk(),
            storage_caches,
        )
        .await;
    (tx_sender, vm_barrier)
}

#[allow(clippy::too_many_arguments)]
async fn run_http_api(
    task_futures: &mut Vec<JoinHandle<anyhow::Result<()>>>,
    app_health: &AppHealthCheck,
    postgres_config: &PostgresConfig,
    tx_sender_config: &TxSenderConfig,
    state_keeper_config: &StateKeeperConfig,
    internal_api: &InternalApiConfig,
    api_config: &ApiConfig,
    master_connection_pool: ConnectionPool<Core>,
    replica_connection_pool: ConnectionPool<Core>,
    stop_receiver: watch::Receiver<bool>,
    batch_fee_model_input_provider: Arc<dyn BatchFeeModelInputProvider>,
    with_debug_namespace: bool,
    storage_caches: PostgresStorageCaches,
    mempool_cache: MempoolCache,
) -> anyhow::Result<()> {
    let (tx_sender, vm_barrier) = build_tx_sender(
        tx_sender_config,
        &api_config.web3_json_rpc,
        state_keeper_config,
        replica_connection_pool.clone(),
        master_connection_pool,
        batch_fee_model_input_provider,
        storage_caches,
    )
    .await;

    let mut namespaces = Namespace::DEFAULT.to_vec();
    if with_debug_namespace {
        namespaces.push(Namespace::Debug)
    }
    namespaces.push(Namespace::Snapshots);

    let updaters_pool = ConnectionPool::<Core>::builder(postgres_config.replica_url()?, 2)
        .build()
        .await
        .context("failed to build last_miniblock_pool")?;

    let mut api_builder =
        web3::ApiBuilder::jsonrpsee_backend(internal_api.clone(), replica_connection_pool)
            .http(api_config.web3_json_rpc.http_port)
            .with_updaters_pool(updaters_pool)
            .with_filter_limit(api_config.web3_json_rpc.filters_limit())
            .with_batch_request_size_limit(api_config.web3_json_rpc.max_batch_request_size())
            .with_response_body_size_limit(api_config.web3_json_rpc.max_response_body_size())
            .with_tx_sender(tx_sender)
            .with_vm_barrier(vm_barrier)
            .with_mempool_cache(mempool_cache)
            .enable_api_namespaces(namespaces);
    if let Some(tree_api_url) = api_config.web3_json_rpc.tree_api_url() {
        let tree_api = Arc::new(TreeApiHttpClient::new(tree_api_url));
        api_builder = api_builder.with_tree_api(tree_api.clone());
        app_health.insert_custom_component(tree_api);
    }

    let server_handles = api_builder
        .build()
        .context("failed to build HTTP API server")?
        .run(stop_receiver)
        .await?;
    task_futures.extend(server_handles.tasks);
    app_health.insert_component(server_handles.health_check);
    Ok(())
}

#[allow(clippy::too_many_arguments)]
async fn run_ws_api(
    task_futures: &mut Vec<JoinHandle<anyhow::Result<()>>>,
    app_health: &AppHealthCheck,
    postgres_config: &PostgresConfig,
    tx_sender_config: &TxSenderConfig,
    state_keeper_config: &StateKeeperConfig,
    internal_api: &InternalApiConfig,
    api_config: &ApiConfig,
    batch_fee_model_input_provider: Arc<dyn BatchFeeModelInputProvider>,
    master_connection_pool: ConnectionPool<Core>,
    replica_connection_pool: ConnectionPool<Core>,
    stop_receiver: watch::Receiver<bool>,
    storage_caches: PostgresStorageCaches,
    mempool_cache: MempoolCache,
) -> anyhow::Result<()> {
    let (tx_sender, vm_barrier) = build_tx_sender(
        tx_sender_config,
        &api_config.web3_json_rpc,
        state_keeper_config,
        replica_connection_pool.clone(),
        master_connection_pool,
        batch_fee_model_input_provider,
        storage_caches,
    )
    .await;
    let last_miniblock_pool = ConnectionPool::<Core>::singleton(postgres_config.replica_url()?)
        .build()
        .await
        .context("failed to build last_miniblock_pool")?;

    let mut namespaces = Namespace::DEFAULT.to_vec();
    namespaces.push(Namespace::Snapshots);

    let mut api_builder =
        web3::ApiBuilder::jsonrpsee_backend(internal_api.clone(), replica_connection_pool)
            .ws(api_config.web3_json_rpc.ws_port)
            .with_updaters_pool(last_miniblock_pool)
            .with_filter_limit(api_config.web3_json_rpc.filters_limit())
            .with_subscriptions_limit(api_config.web3_json_rpc.subscriptions_limit())
            .with_batch_request_size_limit(api_config.web3_json_rpc.max_batch_request_size())
            .with_response_body_size_limit(api_config.web3_json_rpc.max_response_body_size())
            .with_websocket_requests_per_minute_limit(
                api_config
                    .web3_json_rpc
                    .websocket_requests_per_minute_limit(),
            )
            .with_polling_interval(api_config.web3_json_rpc.pubsub_interval())
            .with_tx_sender(tx_sender)
            .with_vm_barrier(vm_barrier)
            .with_mempool_cache(mempool_cache)
            .enable_api_namespaces(namespaces);
    if let Some(tree_api_url) = api_config.web3_json_rpc.tree_api_url() {
        let tree_api = Arc::new(TreeApiHttpClient::new(tree_api_url));
        api_builder = api_builder.with_tree_api(tree_api.clone());
        app_health.insert_custom_component(tree_api);
    }

    let server_handles = api_builder
        .build()
        .context("failed to build WS API server")?
        .run(stop_receiver)
        .await?;
    task_futures.extend(server_handles.tasks);
    app_health.insert_component(server_handles.health_check);
    Ok(())
}

async fn circuit_breakers_for_components(
    components: &[Component],
    postgres_config: &PostgresConfig,
    circuit_breaker_config: &CircuitBreakerConfig,
) -> anyhow::Result<CircuitBreakers> {
    let circuit_breakers = CircuitBreakers::default();

    if components
        .iter()
        .any(|c| matches!(c, Component::EthTxAggregator | Component::EthTxManager))
    {
        let pool = ConnectionPool::<Core>::singleton(postgres_config.replica_url()?)
            .build()
            .await
            .context("failed to build a connection pool")?;
        circuit_breakers
            .insert(Box::new(FailedL1TransactionChecker { pool }))
            .await;
    }

    if components.iter().any(|c| {
        matches!(
            c,
            Component::HttpApi | Component::WsApi | Component::ContractVerificationApi
        )
    }) {
        let pool = ConnectionPool::<Core>::singleton(postgres_config.replica_url()?)
            .build()
            .await?;
        circuit_breakers
            .insert(Box::new(ReplicationLagChecker {
                pool,
                replication_lag_limit: circuit_breaker_config.replication_lag_limit(),
            }))
            .await;
    }
    Ok(circuit_breakers)
}<|MERGE_RESOLUTION|>--- conflicted
+++ resolved
@@ -854,13 +854,8 @@
         .context("failed to build miniblock_sealer_pool")?;
     let (persistence, miniblock_sealer) = StateKeeperPersistence::new(
         miniblock_sealer_pool,
-<<<<<<< HEAD
         contracts_config.l2_shared_bridge_addr,
-        state_keeper_config.miniblock_seal_queue_capacity,
-=======
-        contracts_config.l2_erc20_bridge_addr,
         state_keeper_config.l2_block_seal_queue_capacity,
->>>>>>> 945e43c5
     );
     task_futures.push(tokio::spawn(miniblock_sealer.run()));
 
