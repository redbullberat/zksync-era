use std::{fmt::Debug, sync::Arc, time::Instant};

use anyhow::Context;
use async_trait::async_trait;
use once_cell::sync::OnceCell;
use tokio::{runtime::Handle, sync::watch};
use zksync_dal::{Connection, ConnectionPool, Core, CoreDal};
use zksync_shared_metrics::{SnapshotRecoveryStage, APP_METRICS};
use zksync_state::{
    PostgresStorage, ReadStorage, RocksdbStorage, RocksdbStorageBuilder, StateKeeperColumnFamily,
};
use zksync_storage::RocksDB;
use zksync_types::{L1BatchNumber, L2BlockNumber};

/// Factory that can produce a [`ReadStorage`] implementation on demand.
#[async_trait]
pub trait ReadStorageFactory: Debug + Send + Sync + 'static {
    async fn access_storage(
        &self,
        stop_receiver: &watch::Receiver<bool>,
    ) -> anyhow::Result<Option<PgOrRocksdbStorage<'_>>>;
}

/// A [`ReadStorage`] implementation that uses either [`PostgresStorage`] or [`RocksdbStorage`]
/// underneath.
#[derive(Debug)]
pub enum PgOrRocksdbStorage<'a> {
    Postgres(PostgresStorage<'a>),
    Rocksdb(RocksdbStorage),
}

impl ReadStorage for PgOrRocksdbStorage<'_> {
    fn read_value(&mut self, key: &zksync_types::StorageKey) -> zksync_types::StorageValue {
        match self {
            Self::Postgres(postgres) => postgres.read_value(key),
            Self::Rocksdb(rocksdb) => rocksdb.read_value(key),
        }
    }

    fn is_write_initial(&mut self, key: &zksync_types::StorageKey) -> bool {
        match self {
            Self::Postgres(postgres) => postgres.is_write_initial(key),
            Self::Rocksdb(rocksdb) => rocksdb.is_write_initial(key),
        }
    }

    fn load_factory_dep(&mut self, hash: zksync_types::H256) -> Option<Vec<u8>> {
        match self {
            Self::Postgres(postgres) => postgres.load_factory_dep(hash),
            Self::Rocksdb(rocksdb) => rocksdb.load_factory_dep(hash),
        }
    }

    fn get_enumeration_index(&mut self, key: &zksync_types::StorageKey) -> Option<u64> {
        match self {
            Self::Postgres(postgres) => postgres.get_enumeration_index(key),
            Self::Rocksdb(rocksdb) => rocksdb.get_enumeration_index(key),
        }
    }
}

impl<'a> From<PostgresStorage<'a>> for PgOrRocksdbStorage<'a> {
    fn from(value: PostgresStorage<'a>) -> Self {
        Self::Postgres(value)
    }
}

impl<'a> From<RocksdbStorage> for PgOrRocksdbStorage<'a> {
    fn from(value: RocksdbStorage) -> Self {
        Self::Rocksdb(value)
    }
}

/// A [`ReadStorageFactory`] implementation that can produce short-lived [`ReadStorage`] handles
/// backed by either Postgres or RocksDB (if it's caught up). Always initialized as a `Postgres`
/// variant and is then mutated into `Rocksdb` once RocksDB cache is caught up. After which it
/// can never revert back to `Postgres` as we assume RocksDB cannot fall behind under normal state
/// keeper operation.
#[derive(Debug, Clone)]
pub struct AsyncRocksdbCache {
    pool: ConnectionPool<Core>,
    rocksdb_cell: Arc<OnceCell<RocksDB<StateKeeperColumnFamily>>>,
}

impl AsyncRocksdbCache {
    /// Load latest sealed L2 block from the latest sealed L1 batch (ignores sealed L2 blocks
    /// from unsealed batches).
    async fn load_latest_sealed_l2_block(
        connection: &mut Connection<'_, Core>,
    ) -> anyhow::Result<Option<(L2BlockNumber, L1BatchNumber)>> {
        let mut dal = connection.blocks_dal();
        let Some(l1_batch_number) = dal.get_sealed_l1_batch_number().await? else {
            return Ok(None);
        };
        let (_, l2_block_number) = dal
            .get_l2_block_range_of_l1_batch(l1_batch_number)
            .await?
            .context("The latest sealed L1 batch does not have a L2 block range")?;
        Ok(Some((l2_block_number, l1_batch_number)))
    }

    /// Returns a [`ReadStorage`] implementation backed by Postgres
    pub(crate) async fn access_storage_pg(
        pool: &ConnectionPool<Core>,
    ) -> anyhow::Result<PgOrRocksdbStorage<'_>> {
        let mut connection = pool.connection().await?;

        let (l2_block_number, l1_batch_number) =
            match Self::load_latest_sealed_l2_block(&mut connection).await? {
                Some((l2_block_number, l1_batch_number)) => (l2_block_number, l1_batch_number),
                None => {
                    tracing::info!("Could not find latest sealed L2 block, loading from snapshot");
                    let snapshot_recovery = connection
                        .snapshot_recovery_dal()
                        .get_applied_snapshot_status()
                        .await?
                        .context("Could not find snapshot, no state available")?;
                    (
                        snapshot_recovery.l2_block_number,
                        snapshot_recovery.l1_batch_number,
                    )
                }
            };

        tracing::debug!(%l1_batch_number, %l2_block_number, "Using Postgres-based storage");
        Ok(
            PostgresStorage::new_async(Handle::current(), connection, l2_block_number, true)
                .await?
                .into(),
        )
    }

    /// Catches up RocksDB synchronously (i.e. assumes the gap is small) and
    /// returns a [`ReadStorage`] implementation backed by caught-up RocksDB.
    async fn access_storage_rocksdb<'a>(
        connection: &mut Connection<'_, Core>,
        rocksdb: RocksDB<StateKeeperColumnFamily>,
        stop_receiver: &watch::Receiver<bool>,
    ) -> anyhow::Result<Option<PgOrRocksdbStorage<'a>>> {
        tracing::debug!("Catching up RocksDB synchronously");
        let rocksdb_builder = RocksdbStorageBuilder::from_rocksdb(rocksdb);
        let rocksdb = rocksdb_builder
            .synchronize(connection, stop_receiver)
            .await
            .context("Failed to catch up state keeper RocksDB storage to Postgres")?;
        let Some(rocksdb) = rocksdb else {
            tracing::info!("Synchronizing RocksDB interrupted");
            return Ok(None);
        };
        let rocksdb_l1_batch_number = rocksdb.l1_batch_number().await.unwrap_or_default();
        tracing::debug!(%rocksdb_l1_batch_number, "Using RocksDB-based storage");
        Ok(Some(rocksdb.into()))
    }

    async fn access_storage_inner(
        &self,
        stop_receiver: &watch::Receiver<bool>,
    ) -> anyhow::Result<Option<PgOrRocksdbStorage<'_>>> {
        if let Some(rocksdb) = self.rocksdb_cell.get() {
            let mut connection = self
                .pool
                .connection_tagged("state_keeper")
                .await
                .context("Failed getting a Postgres connection")?;
            Self::access_storage_rocksdb(&mut connection, rocksdb.clone(), stop_receiver)
                .await
                .context("Failed accessing RocksDB storage")
        } else {
            Ok(Some(
                Self::access_storage_pg(&self.pool)
                    .await
                    .context("Failed accessing Postgres storage")?,
            ))
        }
    }

    pub fn new(
        pool: ConnectionPool<Core>,
        state_keeper_db_path: String,
    ) -> (Self, AsyncCatchupTask) {
        let rocksdb_cell = Arc::new(OnceCell::new());
        let task = AsyncCatchupTask {
            pool: pool.clone(),
            state_keeper_db_path,
            rocksdb_cell: rocksdb_cell.clone(),
        };
        (Self { pool, rocksdb_cell }, task)
    }
}

#[async_trait]
impl ReadStorageFactory for AsyncRocksdbCache {
    async fn access_storage(
        &self,
        stop_receiver: &watch::Receiver<bool>,
    ) -> anyhow::Result<Option<PgOrRocksdbStorage<'_>>> {
        self.access_storage_inner(stop_receiver).await
    }
}

#[derive(Debug)]
pub struct AsyncCatchupTask {
    pool: ConnectionPool<Core>,
    state_keeper_db_path: String,
    rocksdb_cell: Arc<OnceCell<RocksDB<StateKeeperColumnFamily>>>,
}

impl AsyncCatchupTask {
    pub async fn run(self, stop_receiver: watch::Receiver<bool>) -> anyhow::Result<()> {
        let started_at = Instant::now();
        tracing::debug!("Catching up RocksDB asynchronously");
<<<<<<< HEAD

        let mut rocksdb_builder = RocksdbStorage::builder(self.state_keeper_db_path.as_ref())
            .await
            .context("Failed creating RocksDB storage builder")?;
        rocksdb_builder.enable_enum_index_migration(self.enum_index_migration_chunk_size);
        let mut connection = self.pool.connection().await?;
        let was_recovered_from_snapshot = rocksdb_builder
            .ensure_ready(&mut connection, &stop_receiver)
=======
        let rocksdb_builder: RocksdbStorageBuilder =
            RocksdbStorage::builder(self.state_keeper_db_path.as_ref())
                .await
                .context("Failed initializing RocksDB storage")?;
        let mut connection = self
            .pool
            .connection()
>>>>>>> 712919f4
            .await
            .context("failed initializing state keeper RocksDB from snapshot or scratch")?;
        if was_recovered_from_snapshot {
            let elapsed = started_at.elapsed();
            APP_METRICS.snapshot_recovery_latency[&SnapshotRecoveryStage::StateKeeperCache]
                .set(elapsed);
            tracing::info!("Recovered state keeper RocksDB from snapshot in {elapsed:?}");
        }

        let rocksdb = rocksdb_builder
            .synchronize(&mut connection, &stop_receiver)
            .await
            .context("Failed to catch up RocksDB to Postgres")?;
        drop(connection);
        if let Some(rocksdb) = rocksdb {
            self.rocksdb_cell
                .set(rocksdb.into_rocksdb())
                .map_err(|_| anyhow::anyhow!("Async RocksDB cache was initialized twice"))?;
        } else {
            tracing::info!("Synchronizing RocksDB interrupted");
        }
        Ok(())
    }
}<|MERGE_RESOLUTION|>--- conflicted
+++ resolved
@@ -209,24 +209,13 @@
     pub async fn run(self, stop_receiver: watch::Receiver<bool>) -> anyhow::Result<()> {
         let started_at = Instant::now();
         tracing::debug!("Catching up RocksDB asynchronously");
-<<<<<<< HEAD
 
         let mut rocksdb_builder = RocksdbStorage::builder(self.state_keeper_db_path.as_ref())
             .await
             .context("Failed creating RocksDB storage builder")?;
-        rocksdb_builder.enable_enum_index_migration(self.enum_index_migration_chunk_size);
         let mut connection = self.pool.connection().await?;
         let was_recovered_from_snapshot = rocksdb_builder
             .ensure_ready(&mut connection, &stop_receiver)
-=======
-        let rocksdb_builder: RocksdbStorageBuilder =
-            RocksdbStorage::builder(self.state_keeper_db_path.as_ref())
-                .await
-                .context("Failed initializing RocksDB storage")?;
-        let mut connection = self
-            .pool
-            .connection()
->>>>>>> 712919f4
             .await
             .context("failed initializing state keeper RocksDB from snapshot or scratch")?;
         if was_recovered_from_snapshot {
