--- conflicted
+++ resolved
@@ -339,17 +339,12 @@
             .expect("eth_config is not provided");
 
         let web3 = Web3::new(Http::new(&eth_config.eth_client_url).unwrap());
-<<<<<<< HEAD
         let contract = state_transition_chain_contract();
-        let signer = PrivateKeySigner::new(eth_config.reverter_private_key);
-=======
-        let contract = zksync_contract();
         let signer = PrivateKeySigner::new(
             eth_config
                 .reverter_private_key
                 .expect("Private key is required to send revert transaction"),
         );
->>>>>>> 5ed92b98
         let chain_id = web3.eth().chain_id().await.unwrap().as_u64();
 
         let revert_function = contract
