--- conflicted
+++ resolved
@@ -8,23 +8,16 @@
 use zksync_eth_client::{clients::QueryClient, Error as L1ClientError, EthInterface};
 use zksync_health_check::{Health, HealthStatus, HealthUpdater, ReactiveHealthCheck};
 use zksync_l1_contract_interface::{
-<<<<<<< HEAD
-    i_executor::{commit::kzg::KzgSettings, structures::CommitBatchInfo},
+    i_executor::{
+        commit::kzg::{KzgSettings, ZK_SYNC_BYTES_PER_BLOB},
+        structures::CommitBatchInfo,
+    },
     Tokenizable,
 };
 use zksync_types::{
     l1_batch_commit_data_generator::L1BatchCommitDataGenerator, pubdata_da::PubdataDA,
     web3::ethabi, L1BatchNumber, H256,
 };
-=======
-    i_executor::{
-        commit::kzg::{KzgSettings, ZK_SYNC_BYTES_PER_BLOB},
-        structures::CommitBatchInfo,
-    },
-    Tokenizable,
-};
-use zksync_types::{pubdata_da::PubdataDA, web3::ethabi, L1BatchNumber, H256};
->>>>>>> 60d10609
 
 use crate::{
     metrics::{CheckerComponent, EN_METRICS},
@@ -151,10 +144,7 @@
         storage: &mut StorageProcessor<'_>,
         batch_number: L1BatchNumber,
         kzg_settings: Option<Arc<KzgSettings>>,
-<<<<<<< HEAD
         l1_batch_commit_data_generator: Arc<dyn L1BatchCommitDataGenerator>,
-=======
->>>>>>> 60d10609
     ) -> anyhow::Result<Option<Self>> {
         let Some(storage_l1_batch) = storage
             .blocks_dal()
@@ -200,11 +190,6 @@
             return Ok(None);
         }
 
-<<<<<<< HEAD
-        // Encoding data using `PubdataDA::Blobs` or `PubdataDA::Blobs` never panics because we check
-        // protocol version in `CommitBatchInfo`.
-        let variants = vec![PubdataDA::Calldata, PubdataDA::Blobs];
-=======
         // Encoding data using `PubdataDA::Blobs` never panics.
         let mut variants = vec![PubdataDA::Blobs];
         // For `PubdataDA::Calldata` it's required that the pubdata fits into a single blob.
@@ -217,23 +202,18 @@
         if pubdata_len <= ZK_SYNC_BYTES_PER_BLOB {
             variants.push(PubdataDA::Calldata);
         }
->>>>>>> 60d10609
 
         // Iterate over possible `PubdataDA` used for encoding `CommitBatchInfo`.
         let l1_commit_data_variants = variants
             .into_iter()
             .map(|pubdata_da| {
-<<<<<<< HEAD
                 CommitBatchInfo::new(
                     &l1_batch,
                     pubdata_da,
+                    kzg_settings.clone(),
                     l1_batch_commit_data_generator,
-                    kzg_settings.clone(),
                 )
                 .into_token()
-=======
-                CommitBatchInfo::new(&l1_batch, pubdata_da, kzg_settings.clone()).into_token()
->>>>>>> 60d10609
             })
             .collect();
         Ok(Some(Self {
@@ -268,10 +248,7 @@
         max_batches_to_recheck: u32,
         pool: ConnectionPool,
         kzg_settings: Option<Arc<KzgSettings>>,
-<<<<<<< HEAD
         l1_batch_commit_data_generator: Arc<dyn L1BatchCommitDataGenerator>,
-=======
->>>>>>> 60d10609
     ) -> Self {
         let web3 = QueryClient::new(web3_url).unwrap();
         let (health_check, health_updater) = ConsistencyCheckerHealthUpdater::new();
@@ -285,10 +262,7 @@
             pool,
             health_check,
             kzg_settings,
-<<<<<<< HEAD
             l1_batch_commit_data_generator,
-=======
->>>>>>> 60d10609
         }
     }
     /// Returns health check associated with this checker.
@@ -438,7 +412,6 @@
             // The batch might be already committed but not yet processed by the external node's tree
             // OR the batch might be processed by the external node's tree but not yet committed.
             // We need both.
-<<<<<<< HEAD
             let Some(local) = LocalL1BatchCommitData::new(
                 &mut storage,
                 batch_number,
@@ -446,11 +419,6 @@
                 self.l1_batch_commit_data_generator.clone(),
             )
             .await?
-=======
-            let Some(local) =
-                LocalL1BatchCommitData::new(&mut storage, batch_number, self.kzg_settings.clone())
-                    .await?
->>>>>>> 60d10609
             else {
                 tokio::time::sleep(self.sleep_interval).await;
                 continue;
