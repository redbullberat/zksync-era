use std::{fmt, sync::Arc, time::Duration};

use anyhow::Context as _;
use tokio::sync::watch;
use zksync_contracts::PRE_BOOJUM_COMMIT_FUNCTION;
use zksync_dal::{ConnectionPool, StorageProcessor};
use zksync_eth_client::{clients::QueryClient, Error as L1ClientError, EthInterface};
<<<<<<< HEAD
use zksync_types::{
    l1_batch_commit_data_generator::L1BatchCommitDataGenerator, web3::ethabi, L1BatchNumber, H256,
};
=======
use zksync_l1_contract_interface::{i_executor::structures::CommitBatchInfo, Tokenizable};
use zksync_types::{web3::ethabi, L1BatchNumber, H256};
>>>>>>> 5ec41b2e

use crate::{
    metrics::{CheckerComponent, EN_METRICS},
    utils::wait_for_l1_batch_with_metadata,
};

#[cfg(test)]
mod tests;

#[derive(Debug, thiserror::Error)]
enum CheckError {
    #[error("Web3 error communicating with L1")]
    Web3(#[from] L1ClientError),
    #[error("Internal error")]
    Internal(#[from] anyhow::Error),
}

impl From<zksync_dal::SqlxError> for CheckError {
    fn from(err: zksync_dal::SqlxError) -> Self {
        Self::Internal(err.into())
    }
}

trait UpdateCheckedBatch: fmt::Debug + Send + Sync {
    fn update_checked_batch(&mut self, last_checked_batch: L1BatchNumber);
}

/// Default [`UpdateCheckedBatch`] implementation that reports the batch number as a metric.
impl UpdateCheckedBatch for () {
    fn update_checked_batch(&mut self, last_checked_batch: L1BatchNumber) {
        EN_METRICS.last_correct_batch[&CheckerComponent::ConsistencyChecker]
            .set(last_checked_batch.0.into());
    }
}

/// Consistency checker behavior when L1 commit data divergence is detected.
// This is a temporary workaround for a bug that sometimes leads to incorrect L1 batch data returned by the server
// (and thus persisted by external nodes). Eventually, we want to go back to bailing on L1 data mismatch;
// for now, it's only enabled for the unit tests.
#[derive(Debug)]
enum L1DataMismatchBehavior {
    #[cfg(test)]
    Bail,
    Log,
}

/// L1 commit data loaded from Postgres.
#[derive(Debug)]
struct LocalL1BatchCommitData {
    is_pre_boojum: bool,
    l1_commit_data: ethabi::Token,
    commit_tx_hash: H256,
}

impl LocalL1BatchCommitData {
    /// Returns `Ok(None)` if Postgres doesn't contain all data necessary to check L1 commitment
    /// for the specified batch.
    async fn new(
        storage: &mut StorageProcessor<'_>,
        batch_number: L1BatchNumber,
        l1_batch_commit_data_generator: Arc<dyn L1BatchCommitDataGenerator>,
    ) -> anyhow::Result<Option<Self>> {
        let Some(storage_l1_batch) = storage
            .blocks_dal()
            .get_storage_l1_batch(batch_number)
            .await?
        else {
            return Ok(None);
        };

        let Some(commit_tx_id) = storage_l1_batch.eth_commit_tx_id else {
            return Ok(None);
        };
        let commit_tx_hash = storage
            .eth_sender_dal()
            .get_confirmed_tx_hash_by_eth_tx_id(commit_tx_id as u32)
            .await?
            .with_context(|| {
                format!("Commit tx hash not found in the database for tx id {commit_tx_id}")
            })?;

        let Some(l1_batch) = storage
            .blocks_dal()
            .get_l1_batch_with_metadata(storage_l1_batch)
            .await?
        else {
            return Ok(None);
        };

        let is_pre_boojum = l1_batch
            .header
            .protocol_version
            .map_or(true, |version| version.is_pre_boojum());
        let metadata = &l1_batch.metadata;

        // For Boojum batches, `bootloader_initial_content_commitment` and `events_queue_commitment`
        // are (temporarily) only computed by the metadata calculator if it runs with the full tree.
        // I.e., for these batches, we may have partial metadata in Postgres, which would not be sufficient
        // to compute local L1 commitment.
        if !is_pre_boojum
            && (metadata.bootloader_initial_content_commitment.is_none()
                || metadata.events_queue_commitment.is_none())
        {
            return Ok(None);
        }

        Ok(Some(Self {
            is_pre_boojum,
<<<<<<< HEAD
            l1_commit_data: l1_batch_commit_data_generator.l1_commit_data(&l1_batch),
=======
            l1_commit_data: CommitBatchInfo(&l1_batch).into_token(),
>>>>>>> 5ec41b2e
            commit_tx_hash,
        }))
    }
}

#[derive(Debug)]
pub struct ConsistencyChecker {
    /// ABI of the zkSync contract
    contract: ethabi::Contract,
    /// How many past batches to check when starting
    max_batches_to_recheck: u32,
    sleep_interval: Duration,
    l1_client: Box<dyn EthInterface>,
    l1_batch_updater: Box<dyn UpdateCheckedBatch>,
    l1_data_mismatch_behavior: L1DataMismatchBehavior,
    pool: ConnectionPool,
}

impl ConsistencyChecker {
    const DEFAULT_SLEEP_INTERVAL: Duration = Duration::from_secs(5);

    pub fn new(web3_url: &str, max_batches_to_recheck: u32, pool: ConnectionPool) -> Self {
        let web3 = QueryClient::new(web3_url).unwrap();
        Self {
            contract: zksync_contracts::zksync_contract(),
            max_batches_to_recheck,
            sleep_interval: Self::DEFAULT_SLEEP_INTERVAL,
            l1_client: Box::new(web3),
            l1_batch_updater: Box::new(()),
            l1_data_mismatch_behavior: L1DataMismatchBehavior::Log,
            pool,
        }
    }

    async fn check_commitments(
        &self,
        batch_number: L1BatchNumber,
        local: &LocalL1BatchCommitData,
    ) -> Result<bool, CheckError> {
        let commit_tx_hash = local.commit_tx_hash;
        tracing::info!("Checking commit tx {commit_tx_hash} for L1 batch #{batch_number}");

        let commit_tx_status = self
            .l1_client
            .get_tx_status(commit_tx_hash, "consistency_checker")
            .await?
            .with_context(|| format!("Receipt for tx {commit_tx_hash:?} not found on L1"))?;
        if !commit_tx_status.success {
            let err = anyhow::anyhow!("Main node gave us a failed commit tx");
            return Err(err.into());
        }

        // We can't get tx calldata from db because it can be fake.
        let commit_tx_input_data = self
            .l1_client
            .get_tx(commit_tx_hash, "consistency_checker")
            .await?
            .with_context(|| format!("Commit for tx {commit_tx_hash:?} not found on L1"))?
            .input;
        // TODO (PLA-721): Check receiving contract and selector

        let commit_function = if local.is_pre_boojum {
            &*PRE_BOOJUM_COMMIT_FUNCTION
        } else {
            self.contract
                .function("commitBatches")
                .context("L1 contract does not have `commitBatches` function")?
        };
        let commitment =
            Self::extract_commit_data(&commit_tx_input_data.0, commit_function, batch_number)
                .with_context(|| {
                    format!("Failed extracting commit data for transaction {commit_tx_hash:?}")
                })?;
        Ok(commitment == local.l1_commit_data)
    }

    fn extract_commit_data(
        commit_tx_input_data: &[u8],
        commit_function: &ethabi::Function,
        batch_number: L1BatchNumber,
    ) -> anyhow::Result<ethabi::Token> {
        let mut commit_input_tokens = commit_function
            .decode_input(&commit_tx_input_data[4..])
            .with_context(|| format!("Failed decoding calldata for L1 commit function"))?;
        let mut commitments = commit_input_tokens
            .pop()
            .context("Unexpected signature for L1 commit function")?
            .into_array()
            .context("Unexpected signature for L1 commit function")?;

        // Commit transactions usually publish multiple commitments at once, so we need to find
        // the one that corresponds to the batch we're checking.
        let first_batch_commitment = commitments
            .first()
            .with_context(|| format!("L1 batch commitment is empty"))?;
        let ethabi::Token::Tuple(first_batch_commitment) = first_batch_commitment else {
            anyhow::bail!("Unexpected signature for L1 commit function");
        };
        let first_batch_number = first_batch_commitment
            .first()
            .context("Unexpected signature for L1 commit function")?;
        let first_batch_number = first_batch_number
            .clone()
            .into_uint()
            .context("Unexpected signature for L1 commit function")?;
        let first_batch_number = usize::try_from(first_batch_number)
            .map_err(|_| anyhow::anyhow!("Integer overflow for L1 batch number"))?;
        // ^ `TryFrom` has `&str` error here, so we can't use `.context()`.

        let commitment = (batch_number.0 as usize)
            .checked_sub(first_batch_number)
            .and_then(|offset| {
                (offset < commitments.len()).then(|| commitments.swap_remove(offset))
            });
        commitment.with_context(|| {
            let actual_range = first_batch_number..(first_batch_number + commitments.len());
            format!(
                "Malformed commitment data; it should prove L1 batch #{batch_number}, \
                 but it actually proves batches #{actual_range:?}"
            )
        })
    }

    async fn last_committed_batch(&self) -> anyhow::Result<Option<L1BatchNumber>> {
        Ok(self
            .pool
            .access_storage()
            .await?
            .blocks_dal()
            .get_number_of_last_l1_batch_committed_on_eth()
            .await?)
    }

    pub async fn run(
        mut self,
        mut stop_receiver: watch::Receiver<bool>,
        l1_batch_commit_data_generator: Arc<dyn L1BatchCommitDataGenerator>,
    ) -> anyhow::Result<()> {
        // It doesn't make sense to start the checker until we have at least one L1 batch with metadata.
        let earliest_l1_batch_number =
            wait_for_l1_batch_with_metadata(&self.pool, self.sleep_interval, &mut stop_receiver)
                .await?;

        let Some(earliest_l1_batch_number) = earliest_l1_batch_number else {
            return Ok(()); // Stop signal received
        };

        let last_committed_batch = self
            .last_committed_batch()
            .await?
            .unwrap_or(earliest_l1_batch_number);
        let first_batch_to_check: L1BatchNumber = last_committed_batch
            .0
            .saturating_sub(self.max_batches_to_recheck)
            .into();
        // We shouldn't check batches not present in the storage, and skip the genesis batch since
        // it's not committed on L1.
        let first_batch_to_check = first_batch_to_check
            .max(earliest_l1_batch_number)
            .max(L1BatchNumber(1));
        tracing::info!(
            "Last committed L1 batch is #{last_committed_batch}; starting checks from L1 batch #{first_batch_to_check}"
        );

        let mut batch_number = first_batch_to_check;
        loop {
            if *stop_receiver.borrow() {
                tracing::info!("Stop signal received, consistency_checker is shutting down");
                break;
            }

            let mut storage = self.pool.access_storage().await?;
            // The batch might be already committed but not yet processed by the external node's tree
            // OR the batch might be processed by the external node's tree but not yet committed.
            // We need both.
            let Some(local) = LocalL1BatchCommitData::new(
                &mut storage,
                batch_number,
                l1_batch_commit_data_generator.clone(),
            )
            .await?
            else {
                tokio::time::sleep(self.sleep_interval).await;
                continue;
            };
            drop(storage);

            match self.check_commitments(batch_number, &local).await {
                Ok(true) => {
                    tracing::info!("L1 batch #{batch_number} is consistent with L1");
                    self.l1_batch_updater.update_checked_batch(batch_number);
                    batch_number += 1;
                }
                Ok(false) => match &self.l1_data_mismatch_behavior {
                    #[cfg(test)]
                    L1DataMismatchBehavior::Bail => {
                        anyhow::bail!("L1 Batch #{batch_number} is inconsistent with L1");
                    }
                    L1DataMismatchBehavior::Log => {
                        tracing::warn!("L1 Batch #{batch_number} is inconsistent with L1");
                        batch_number += 1; // We don't want to infinitely loop failing the check on the same batch
                    }
                },
                Err(CheckError::Web3(err)) => {
                    tracing::warn!("Error accessing L1; will retry after a delay: {err}");
                    tokio::time::sleep(self.sleep_interval).await;
                }
                Err(CheckError::Internal(err)) => {
                    let context =
                        format!("Failed verifying consistency of L1 batch #{batch_number}");
                    return Err(err.context(context));
                }
            }
        }
        Ok(())
    }
}<|MERGE_RESOLUTION|>--- conflicted
+++ resolved
@@ -1,18 +1,13 @@
-use std::{fmt, sync::Arc, time::Duration};
+use std::{fmt, time::Duration};
 
 use anyhow::Context as _;
 use tokio::sync::watch;
+use zksync_config::configs::chain::L1BatchCommitDataGeneratorMode;
 use zksync_contracts::PRE_BOOJUM_COMMIT_FUNCTION;
 use zksync_dal::{ConnectionPool, StorageProcessor};
 use zksync_eth_client::{clients::QueryClient, Error as L1ClientError, EthInterface};
-<<<<<<< HEAD
-use zksync_types::{
-    l1_batch_commit_data_generator::L1BatchCommitDataGenerator, web3::ethabi, L1BatchNumber, H256,
-};
-=======
 use zksync_l1_contract_interface::{i_executor::structures::CommitBatchInfo, Tokenizable};
 use zksync_types::{web3::ethabi, L1BatchNumber, H256};
->>>>>>> 5ec41b2e
 
 use crate::{
     metrics::{CheckerComponent, EN_METRICS},
@@ -73,7 +68,7 @@
     async fn new(
         storage: &mut StorageProcessor<'_>,
         batch_number: L1BatchNumber,
-        l1_batch_commit_data_generator: Arc<dyn L1BatchCommitDataGenerator>,
+        l1_batch_commit_data_generator: L1BatchCommitDataGeneratorMode,
     ) -> anyhow::Result<Option<Self>> {
         let Some(storage_l1_batch) = storage
             .blocks_dal()
@@ -121,11 +116,8 @@
 
         Ok(Some(Self {
             is_pre_boojum,
-<<<<<<< HEAD
-            l1_commit_data: l1_batch_commit_data_generator.l1_commit_data(&l1_batch),
-=======
-            l1_commit_data: CommitBatchInfo(&l1_batch).into_token(),
->>>>>>> 5ec41b2e
+            l1_commit_data: CommitBatchInfo::new(&l1_batch, l1_batch_commit_data_generator)
+                .into_token(),
             commit_tx_hash,
         }))
     }
@@ -262,7 +254,7 @@
     pub async fn run(
         mut self,
         mut stop_receiver: watch::Receiver<bool>,
-        l1_batch_commit_data_generator: Arc<dyn L1BatchCommitDataGenerator>,
+        l1_batch_commit_data_generator: L1BatchCommitDataGeneratorMode,
     ) -> anyhow::Result<()> {
         // It doesn't make sense to start the checker until we have at least one L1 batch with metadata.
         let earliest_l1_batch_number =
