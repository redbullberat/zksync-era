//! This module applies updates to the ZkSyncTree, calculates metadata for sealed blocks, and
//! stores them in the DB.

use std::{
    num::NonZeroU32,
    sync::Arc,
    time::{Duration, Instant},
};

use anyhow::Context as _;
use tokio::sync::{oneshot, watch};
use zksync_config::configs::{
    chain::OperationsManagerConfig,
    database::{MerkleTreeConfig, MerkleTreeMode},
};
use zksync_dal::{ConnectionPool, Core};
use zksync_health_check::{HealthUpdater, ReactiveHealthCheck};
use zksync_object_store::ObjectStore;

pub(crate) use self::helpers::{AsyncTreeReader, L1BatchWithLogs, MerkleTreeInfo};
pub use self::{helpers::LazyAsyncTreeReader, pruning::MerkleTreePruningTask};
use self::{
    helpers::{create_db, Delayer, GenericAsyncTree, MerkleTreeHealth},
    metrics::{ConfigLabels, METRICS},
    pruning::PruningHandles,
    updater::TreeUpdater,
};

mod helpers;
mod metrics;
mod pruning;
mod recovery;
#[cfg(test)]
pub(crate) mod tests;
mod updater;

/// Configuration of [`MetadataCalculator`].
#[derive(Debug, Clone)]
pub struct MetadataCalculatorConfig {
    /// Filesystem path to the RocksDB instance that stores the tree.
    pub db_path: String,
    /// Maximum number of files concurrently opened by RocksDB. Useful to fit into OS limits; can be used
    /// as a rudimentary way to control RAM usage of the tree.
    pub max_open_files: Option<NonZeroU32>,
    /// Configuration of the Merkle tree mode.
    pub mode: MerkleTreeMode,
    /// Interval between polling Postgres for updates if no progress was made by the tree.
    pub delay_interval: Duration,
    /// Maximum number of L1 batches to get from Postgres on a single update iteration.
    pub max_l1_batches_per_iter: usize,
    /// Chunk size for multi-get operations. Can speed up loading data for the Merkle tree on some environments,
    /// but the effects vary wildly depending on the setup (e.g., the filesystem used).
    pub multi_get_chunk_size: usize,
    /// Capacity of RocksDB block cache in bytes. Reasonable values range from ~100 MiB to several GB.
    pub block_cache_capacity: usize,
    /// If specified, RocksDB indices and Bloom filters will be managed by the block cache, rather than
    /// being loaded entirely into RAM on the RocksDB initialization. The block cache capacity should be increased
    /// correspondingly; otherwise, RocksDB performance can significantly degrade.
    pub include_indices_and_filters_in_block_cache: bool,
    /// Capacity of RocksDB memtables. Can be set to a reasonably large value (order of 512 MiB)
    /// to mitigate write stalls.
    pub memtable_capacity: usize,
    /// Timeout to wait for the Merkle tree database to run compaction on stalled writes.
    pub stalled_writes_timeout: Duration,
}

impl MetadataCalculatorConfig {
    pub fn for_main_node(
        merkle_tree_config: &MerkleTreeConfig,
        operation_config: &OperationsManagerConfig,
    ) -> Self {
        Self {
            db_path: merkle_tree_config.path.clone(),
            max_open_files: None,
            mode: merkle_tree_config.mode,
            delay_interval: operation_config.delay_interval(),
            max_l1_batches_per_iter: merkle_tree_config.max_l1_batches_per_iter,
            multi_get_chunk_size: merkle_tree_config.multi_get_chunk_size,
            block_cache_capacity: merkle_tree_config.block_cache_size(),
            include_indices_and_filters_in_block_cache: false,
            memtable_capacity: merkle_tree_config.memtable_capacity(),
            stalled_writes_timeout: merkle_tree_config.stalled_writes_timeout(),
        }
    }
}

#[derive(Debug)]
pub struct MetadataCalculator {
    config: MetadataCalculatorConfig,
    tree_reader: watch::Sender<Option<AsyncTreeReader>>,
    pruning_handles_sender: oneshot::Sender<PruningHandles>,
    pool: ConnectionPool<Core>,
    object_store: Option<Arc<dyn ObjectStore>>,
    pool: ConnectionPool<Core>,
    recovery_pool: ConnectionPool<Core>,
    delayer: Delayer,
    health_updater: HealthUpdater,
    max_l1_batches_per_iter: usize,
}

impl MetadataCalculator {
    /// Creates a calculator with the specified `config`.
    ///
    /// # Arguments
    ///
    /// - `pool` can have a single connection.
    /// - `recovery_pool` will only be used in case of snapshot recovery. It should have multiple connections (e.g., 10)
    ///   to speed up recovery.
    pub async fn new(
        config: MetadataCalculatorConfig,
        object_store: Option<Arc<dyn ObjectStore>>,
        pool: ConnectionPool<Core>,
<<<<<<< HEAD
=======
        recovery_pool: ConnectionPool<Core>,
>>>>>>> 712919f4
    ) -> anyhow::Result<Self> {
        if let Err(err) = METRICS.info.set(ConfigLabels::new(&config)) {
            tracing::warn!(
                "Cannot set config {:?}; it's already set to {:?}",
                err.into_inner(),
                METRICS.info.get()
            );
        }

        anyhow::ensure!(
            config.max_l1_batches_per_iter > 0,
            "Maximum L1 batches per iteration is misconfigured to be 0; please update it to positive value"
        );
        if matches!(config.mode, MerkleTreeMode::Lightweight) && object_store.is_some() {
            anyhow::bail!(
                "Cannot run lightweight tree with an object store; the tree won't produce information to be stored in the store"
            );
        }

        let (_, health_updater) = ReactiveHealthCheck::new("tree");
        Ok(Self {
            tree_reader: watch::channel(None).0,
            pruning_handles_sender: oneshot::channel().0,
            pool,
            object_store,
            pool,
            recovery_pool,
            delayer: Delayer::new(config.delay_interval),
            health_updater,
            max_l1_batches_per_iter: config.max_l1_batches_per_iter,
            config,
        })
    }

    /// Returns a health check for this calculator.
    pub fn tree_health_check(&self) -> ReactiveHealthCheck {
        self.health_updater.subscribe()
    }

    /// Returns a reference to the tree reader.
    pub fn tree_reader(&self) -> LazyAsyncTreeReader {
        LazyAsyncTreeReader(self.tree_reader.subscribe())
    }

    /// Returns a task that can be used to prune the Merkle tree according to the pruning logs in Postgres.
    /// This method should be called once; only the latest returned task will do any job, all previous ones
    /// will terminate immediately.
    pub fn pruning_task(&mut self, poll_interval: Duration) -> MerkleTreePruningTask {
        let (pruning_handles_sender, pruning_handles) = oneshot::channel();
        self.pruning_handles_sender = pruning_handles_sender;
        MerkleTreePruningTask::new(pruning_handles, self.pool.clone(), poll_interval)
    }

    async fn create_tree(&self) -> anyhow::Result<GenericAsyncTree> {
        self.health_updater
            .update(MerkleTreeHealth::Initialization.into());

        let started_at = Instant::now();
        let db = create_db(self.config.clone()).await.with_context(|| {
            format!(
                "failed opening Merkle tree RocksDB with configuration {:?}",
                self.config
            )
        })?;
        tracing::info!(
            "Opened Merkle tree RocksDB with configuration {:?} in {:?}",
            self.config,
            started_at.elapsed()
        );

        Ok(GenericAsyncTree::new(db, self.config.mode).await)
    }

    pub async fn run(self, stop_receiver: watch::Receiver<bool>) -> anyhow::Result<()> {
        let tree = self.create_tree().await?;
        let tree = tree
<<<<<<< HEAD
            .ensure_ready(&self.pool, &stop_receiver, &self.health_updater)
=======
            .ensure_ready(
                &self.pool,
                self.recovery_pool,
                &stop_receiver,
                &self.health_updater,
            )
>>>>>>> 712919f4
            .await?;
        let Some(mut tree) = tree else {
            return Ok(()); // recovery was aborted because a stop signal was received
        };
        let tree_reader = tree.reader();
        tracing::info!(
            "Merkle tree is initialized and ready to process L1 batches: {:?}",
            tree_reader.clone().info().await
        );

        if !self.pruning_handles_sender.is_closed() {
            self.pruning_handles_sender.send(tree.pruner()).ok();
        }
        self.tree_reader.send_replace(Some(tree_reader));

        let updater = TreeUpdater::new(tree, self.max_l1_batches_per_iter, self.object_store);
        updater
            .loop_updating_tree(self.delayer, &self.pool, stop_receiver, self.health_updater)
<<<<<<< HEAD
            .await?;

        Ok(())
=======
            .await
>>>>>>> 712919f4
    }
}<|MERGE_RESOLUTION|>--- conflicted
+++ resolved
@@ -89,7 +89,6 @@
     config: MetadataCalculatorConfig,
     tree_reader: watch::Sender<Option<AsyncTreeReader>>,
     pruning_handles_sender: oneshot::Sender<PruningHandles>,
-    pool: ConnectionPool<Core>,
     object_store: Option<Arc<dyn ObjectStore>>,
     pool: ConnectionPool<Core>,
     recovery_pool: ConnectionPool<Core>,
@@ -110,10 +109,7 @@
         config: MetadataCalculatorConfig,
         object_store: Option<Arc<dyn ObjectStore>>,
         pool: ConnectionPool<Core>,
-<<<<<<< HEAD
-=======
         recovery_pool: ConnectionPool<Core>,
->>>>>>> 712919f4
     ) -> anyhow::Result<Self> {
         if let Err(err) = METRICS.info.set(ConfigLabels::new(&config)) {
             tracing::warn!(
@@ -137,7 +133,6 @@
         Ok(Self {
             tree_reader: watch::channel(None).0,
             pruning_handles_sender: oneshot::channel().0,
-            pool,
             object_store,
             pool,
             recovery_pool,
@@ -190,16 +185,12 @@
     pub async fn run(self, stop_receiver: watch::Receiver<bool>) -> anyhow::Result<()> {
         let tree = self.create_tree().await?;
         let tree = tree
-<<<<<<< HEAD
-            .ensure_ready(&self.pool, &stop_receiver, &self.health_updater)
-=======
             .ensure_ready(
                 &self.pool,
                 self.recovery_pool,
                 &stop_receiver,
                 &self.health_updater,
             )
->>>>>>> 712919f4
             .await?;
         let Some(mut tree) = tree else {
             return Ok(()); // recovery was aborted because a stop signal was received
@@ -218,12 +209,6 @@
         let updater = TreeUpdater::new(tree, self.max_l1_batches_per_iter, self.object_store);
         updater
             .loop_updating_tree(self.delayer, &self.pool, stop_receiver, self.health_updater)
-<<<<<<< HEAD
-            .await?;
-
-        Ok(())
-=======
             .await
->>>>>>> 712919f4
     }
 }