--- conflicted
+++ resolved
@@ -252,16 +252,10 @@
         &merkle_tree_config,
         &OperationsManagerConfig { delay_interval: 50 },
     );
-<<<<<<< HEAD
-    let mut calculator = MetadataCalculator::new(calculator_config, None, pool.clone())
-        .await
-        .unwrap();
-=======
     let mut calculator =
         MetadataCalculator::new(calculator_config, None, pool.clone(), pool.clone())
             .await
             .unwrap();
->>>>>>> 712919f4
     let (delay_sx, mut delay_rx) = mpsc::unbounded_channel();
     calculator.delayer.delay_notifier = delay_sx;
 
