--- conflicted
+++ resolved
@@ -38,11 +38,8 @@
 pub mod fri_witness_generator;
 pub mod fri_witness_vector_generator;
 pub mod house_keeper;
-<<<<<<< HEAD
+pub mod kzg;
 pub mod native_token_fetcher;
-=======
-pub mod kzg;
->>>>>>> 2998fa5f
 pub mod object_store;
 pub mod observability;
 pub mod proof_data_handler;
