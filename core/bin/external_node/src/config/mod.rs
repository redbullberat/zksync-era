use std::{env, num::NonZeroUsize, time::Duration};

use anyhow::Context;
use serde::Deserialize;
use url::Url;
use zksync_basic_types::{Address, L1ChainId, L2ChainId};
use zksync_config::{configs::chain::L1BatchCommitDataGeneratorMode, ObjectStoreConfig};
use zksync_core::{
    api_server::{
        tx_sender::TxSenderConfig,
        web3::{state::InternalApiConfig, Namespace},
    },
    consensus,
    temp_config_store::decode_yaml,
};
use zksync_types::{api::BridgeAddresses, fee_model::FeeParams, ETHEREUM_ADDRESS};
use zksync_web3_decl::{
<<<<<<< HEAD
    error::{ClientRpcContext, Web3Error},
    jsonrpsee::{
        core::ClientError,
        http_client::{HttpClient, HttpClientBuilder},
        types::error::ErrorCode,
    },
    namespaces::{EthNamespaceClient, ZksNamespaceClient},
=======
    client::L2Client,
    error::ClientRpcContext,
    jsonrpsee::http_client::HttpClientBuilder,
    namespaces::{EnNamespaceClient, EthNamespaceClient, ZksNamespaceClient},
>>>>>>> fb39e9e1
};
pub(crate) mod observability;
#[cfg(test)]
mod tests;

const BYTES_IN_MEGABYTE: usize = 1_024 * 1_024;

/// This part of the external node config is fetched directly from the main node.
#[derive(Debug, Deserialize, Clone, PartialEq)]
pub(crate) struct RemoteENConfig {
    pub bridgehub_proxy_addr: Option<Address>,
    pub state_transition_proxy_addr: Option<Address>,
    pub transparent_proxy_admin_addr: Option<Address>,
    pub diamond_proxy_addr: Address,
    pub l1_shared_bridge_proxy_addr: Address,
    pub l2_shared_bridge_addr: Address,
    pub l1_erc20_bridge_proxy_addr: Option<Address>,
    pub l2_erc20_bridge_addr: Option<Address>,
    pub l1_weth_bridge_addr: Option<Address>,
    pub l2_weth_bridge_addr: Option<Address>,
    pub l2_testnet_paymaster_addr: Option<Address>,
    pub l2_chain_id: L2ChainId,
    pub l1_chain_id: L1ChainId,
    pub base_token_addr: Address,
    pub max_pubdata_per_batch: u64,
    pub l1_batch_commit_data_generator_mode: L1BatchCommitDataGeneratorMode,
    pub dummy_verifier: bool,
}

impl RemoteENConfig {
    pub async fn fetch(client: &L2Client) -> anyhow::Result<Self> {
        let bridges = client
            .get_bridge_contracts()
            .rpc_context("get_bridge_contracts")
            .await?;
        let l2_testnet_paymaster_addr = client
            .get_testnet_paymaster()
            .rpc_context("get_testnet_paymaster")
            .await?;
        let genesis = client.genesis_config().rpc_context("genesis").await.ok();
        let shared_bridge = genesis.as_ref().and_then(|a| a.shared_bridge.clone());
        let diamond_proxy_addr = client
            .get_main_contract()
            .rpc_context("get_main_contract")
            .await?;
        let base_token_addr = match client.get_base_token_l1_address().await {
            Err(ClientError::Call(err))
                if [
                    ErrorCode::MethodNotFound.code(),
                    // This what Web3Error::NotImplemented gets
                    // casted into in the api server.
                    ErrorCode::InternalError.code(),
                ]
                .contains(&(err.code())) =>
            {
                // This is the fallback case for when the EN tries to interact
                // with a node that does not implement the zks_baseTokenL1Address endpoint.
                ETHEREUM_ADDRESS
            }
            response => response.context("Failed to fetch base token address")?,
        };
        let l2_chain_id = client.chain_id().rpc_context("chain_id").await?;
        let l2_chain_id = L2ChainId::try_from(l2_chain_id.as_u64())
            .map_err(|err| anyhow::anyhow!("invalid chain ID supplied by main node: {err}"))?;
        let l1_chain_id = client.l1_chain_id().rpc_context("l1_chain_id").await?;
        let l1_chain_id = L1ChainId(l1_chain_id.as_u64());

        let fee_params = client
            .get_fee_params()
            .rpc_context("get_fee_params")
            .await?;
        let max_pubdata_per_batch = match fee_params {
            FeeParams::V1(_) => {
                const MAX_V1_PUBDATA_PER_BATCH: u64 = 100_000;

                MAX_V1_PUBDATA_PER_BATCH
            }
            FeeParams::V2(params) => params.config.max_pubdata_per_batch,
        };

        Ok(Self {
            bridgehub_proxy_addr: shared_bridge.as_ref().map(|a| a.bridgehub_proxy_addr),
            state_transition_proxy_addr: shared_bridge
                .as_ref()
                .map(|a| a.state_transition_proxy_addr),
            transparent_proxy_admin_addr: shared_bridge
                .as_ref()
                .map(|a| a.transparent_proxy_admin_addr),
            diamond_proxy_addr,
            l2_testnet_paymaster_addr,
            l1_erc20_bridge_proxy_addr: bridges.l1_erc20_default_bridge,
            l2_erc20_bridge_addr: bridges.l2_erc20_default_bridge,
            l1_shared_bridge_proxy_addr: bridges.l1_shared_default_bridge,
            l2_shared_bridge_addr: bridges.l2_shared_default_bridge,
            l1_weth_bridge_addr: bridges.l1_weth_bridge,
            l2_weth_bridge_addr: bridges.l2_weth_bridge,
            l2_chain_id,
            l1_chain_id,
            base_token_addr,
            max_pubdata_per_batch,
            l1_batch_commit_data_generator_mode: genesis
                .as_ref()
                .map(|a| a.l1_batch_commit_data_generator_mode)
                .unwrap_or_default(),
            dummy_verifier: genesis
                .as_ref()
                .map(|a| a.dummy_verifier)
                .unwrap_or_default(),
        })
    }
}

#[derive(Debug, Deserialize, Clone, PartialEq)]
pub(crate) enum BlockFetcher {
    ServerAPI,
    Consensus,
}

/// This part of the external node config is completely optional to provide.
/// It can tweak limits of the API, delay intervals of certain components, etc.
/// If any of the fields are not provided, the default values will be used.
#[derive(Debug, Clone, PartialEq, Deserialize)]
pub(crate) struct OptionalENConfig {
    // User-facing API limits
    /// Max possible limit of filters to be in the API state at once.
    #[serde(default = "OptionalENConfig::default_filters_limit")]
    pub filters_limit: usize,
    /// Max possible limit of subscriptions to be in the API state at once.
    #[serde(default = "OptionalENConfig::default_subscriptions_limit")]
    pub subscriptions_limit: usize,
    /// Max possible limit of entities to be requested via API at once.
    #[serde(default = "OptionalENConfig::default_req_entities_limit")]
    pub req_entities_limit: usize,
    /// Max possible size of an ABI encoded tx (in bytes).
    #[serde(default = "OptionalENConfig::default_max_tx_size")]
    pub max_tx_size: usize,
    /// Max number of cache misses during one VM execution. If the number of cache misses exceeds this value, the API server panics.
    /// This is a temporary solution to mitigate API request resulting in thousands of DB queries.
    pub vm_execution_cache_misses_limit: Option<usize>,
    /// Note: Deprecated option, no longer in use. Left to display a warning in case someone used them.
    pub transactions_per_sec_limit: Option<u32>,
    /// Limit for fee history block range.
    #[serde(default = "OptionalENConfig::default_fee_history_limit")]
    pub fee_history_limit: u64,
    /// Maximum number of requests in a single batch JSON RPC request. Default is 500.
    #[serde(default = "OptionalENConfig::default_max_batch_request_size")]
    pub max_batch_request_size: usize,
    /// Maximum response body size in MiBs. Default is 10 MiB.
    #[serde(default = "OptionalENConfig::default_max_response_body_size_mb")]
    pub max_response_body_size_mb: usize,

    // Other API config settings
    /// Interval between polling DB for pubsub (in ms).
    #[serde(
        rename = "pubsub_polling_interval",
        default = "OptionalENConfig::default_polling_interval"
    )]
    polling_interval: u64,
    /// Tx nonce: how far ahead from the committed nonce can it be.
    #[serde(default = "OptionalENConfig::default_max_nonce_ahead")]
    pub max_nonce_ahead: u32,
    /// Max number of VM instances to be concurrently spawned by the API server.
    /// This option can be tweaked down if the API server is running out of memory.
    #[serde(default = "OptionalENConfig::default_vm_concurrency_limit")]
    pub vm_concurrency_limit: usize,
    /// Smart contract bytecode cache size for the API server. Default value is 128 MiB.
    #[serde(default = "OptionalENConfig::default_factory_deps_cache_size_mb")]
    factory_deps_cache_size_mb: usize,
    /// Initial writes cache size for the API server. Default value is 32 MiB.
    #[serde(default = "OptionalENConfig::default_initial_writes_cache_size_mb")]
    initial_writes_cache_size_mb: usize,
    /// Latest values cache size in MiBs. The default value is 128 MiB. If set to 0, the latest
    /// values cache will be disabled.
    #[serde(default = "OptionalENConfig::default_latest_values_cache_size_mb")]
    latest_values_cache_size_mb: usize,
    /// Enabled JSON RPC API namespaces.
    api_namespaces: Option<Vec<Namespace>>,
    /// Whether to support HTTP methods that install filters and query filter changes.
    /// WS methods are unaffected.
    ///
    /// When to set this value to `true`:
    /// Filters are local to the specific node they were created at. Meaning if
    /// there are multiple nodes behind a load balancer the client cannot reliably
    /// query the previously created filter as the request might get routed to a
    /// different node.
    #[serde(default)]
    pub filters_disabled: bool,
    /// Polling period for mempool cache update - how often the mempool cache is updated from the database.
    /// In milliseconds. Default is 50 milliseconds.
    #[serde(default = "OptionalENConfig::default_mempool_cache_update_interval")]
    pub mempool_cache_update_interval: u64,
    /// Maximum number of transactions to be stored in the mempool cache. Default is 10000.
    #[serde(default = "OptionalENConfig::default_mempool_cache_size")]
    pub mempool_cache_size: usize,

    // Health checks
    /// Time limit in milliseconds to mark a health check as slow and log the corresponding warning.
    /// If not specified, the default value in the health check crate will be used.
    healthcheck_slow_time_limit_ms: Option<u64>,
    /// Time limit in milliseconds to abort a health check and return "not ready" status for the corresponding component.
    /// If not specified, the default value in the health check crate will be used.
    healthcheck_hard_time_limit_ms: Option<u64>,

    // Gas estimation config
    /// The factor by which to scale the gasLimit
    #[serde(default = "OptionalENConfig::default_estimate_gas_scale_factor")]
    pub estimate_gas_scale_factor: f64,
    /// The max possible number of gas that `eth_estimateGas` is allowed to overestimate.
    #[serde(default = "OptionalENConfig::default_estimate_gas_acceptable_overestimation")]
    pub estimate_gas_acceptable_overestimation: u32,
    /// Whether to use the compatibility mode for gas estimation for L1->L2 transactions.
    /// During the migration to the 1.4.1 fee model, there will be a period, when the server
    /// will already have the 1.4.1 fee model, while the L1 contracts will still expect the transactions
    /// to use the previous fee model with much higher overhead.
    ///
    /// When set to `true`, the API will ensure to return gasLimit is high enough overhead for both the old
    /// and the new fee model when estimating L1->L2 transactions.  
    #[serde(default = "OptionalENConfig::default_l1_to_l2_transactions_compatibility_mode")]
    pub l1_to_l2_transactions_compatibility_mode: bool,
    /// The multiplier to use when suggesting gas price. Should be higher than one,
    /// otherwise if the L1 prices soar, the suggested gas price won't be sufficient to be included in block
    #[serde(default = "OptionalENConfig::default_gas_price_scale_factor")]
    pub gas_price_scale_factor: f64,

    // Merkle tree config
    #[serde(default = "OptionalENConfig::default_metadata_calculator_delay")]
    metadata_calculator_delay: u64,
    /// Maximum number of L1 batches to be processed by the Merkle tree at a time.
    #[serde(
        alias = "max_blocks_per_tree_batch",
        default = "OptionalENConfig::default_max_l1_batches_per_tree_iter"
    )]
    pub max_l1_batches_per_tree_iter: usize,
    /// Chunk size for multi-get operations. Can speed up loading data for the Merkle tree on some environments,
    /// but the effects vary wildly depending on the setup (e.g., the filesystem used).
    #[serde(default = "OptionalENConfig::default_merkle_tree_multi_get_chunk_size")]
    pub merkle_tree_multi_get_chunk_size: usize,
    /// Capacity of the block cache for the Merkle tree RocksDB. Reasonable values range from ~100 MiB to several GiB.
    /// The default value is 128 MiB.
    #[serde(default = "OptionalENConfig::default_merkle_tree_block_cache_size_mb")]
    merkle_tree_block_cache_size_mb: usize,
    /// Byte capacity of memtables (recent, non-persisted changes to RocksDB). Setting this to a reasonably
    /// large value (order of 512 MiB) is helpful for large DBs that experience write stalls.
    #[serde(default = "OptionalENConfig::default_merkle_tree_memtable_capacity_mb")]
    merkle_tree_memtable_capacity_mb: usize,
    /// Timeout to wait for the Merkle tree database to run compaction on stalled writes.
    #[serde(default = "OptionalENConfig::default_merkle_tree_stalled_writes_timeout_sec")]
    merkle_tree_stalled_writes_timeout_sec: u64,

    // Postgres config (new parameters)
    /// Threshold in milliseconds for the DB connection lifetime to denote it as long-living and log its details.
    database_long_connection_threshold_ms: Option<u64>,
    /// Threshold in milliseconds to denote a DB query as "slow" and log its details.
    database_slow_query_threshold_ms: Option<u64>,

    // Other config settings
    /// Port on which the Prometheus exporter server is listening.
    pub prometheus_port: Option<u16>,
    /// Number of keys that is processed by enum_index migration in State Keeper each L1 batch.
    #[serde(default = "OptionalENConfig::default_enum_index_migration_chunk_size")]
    pub enum_index_migration_chunk_size: usize,
    /// Capacity of the queue for asynchronous miniblock sealing. Once this many miniblocks are queued,
    /// sealing will block until some of the miniblocks from the queue are processed.
    /// 0 means that sealing is synchronous; this is mostly useful for performance comparison, testing etc.
    #[serde(default = "OptionalENConfig::default_miniblock_seal_queue_capacity")]
    pub miniblock_seal_queue_capacity: usize,
    /// Configures whether to persist protective reads when persisting L1 batches in the state keeper.
    /// Protective reads are never required by full nodes so far, not until such a node runs a full Merkle tree
    /// (presumably, to participate in L1 batch proving).
    /// By default, set to `true` as a temporary safety measure.
    #[serde(default = "OptionalENConfig::default_protective_reads_persistence_enabled")]
    pub protective_reads_persistence_enabled: bool,
    /// Address of the L1 diamond proxy contract used by the consistency checker to match with the origin of logs emitted
    /// by commit transactions. If not set, it will not be verified.
    // This is intentionally not a part of `RemoteENConfig` because fetching this info from the main node would defeat
    // its purpose; the consistency checker assumes that the main node may provide false information.
    pub contracts_diamond_proxy_addr: Option<Address>,
    /// Number of requests per second allocated for the main node HTTP client. Default is 100 requests.
    #[serde(default = "OptionalENConfig::default_main_node_rate_limit_rps")]
    pub main_node_rate_limit_rps: NonZeroUsize,

    #[serde(default = "OptionalENConfig::default_l1_batch_commit_data_generator_mode")]
    pub l1_batch_commit_data_generator_mode: L1BatchCommitDataGeneratorMode,
}

#[derive(Debug, Clone, PartialEq, Deserialize)]
pub struct ApiComponentConfig {
    /// Address of the tree API used by this EN in case it does not have a
    /// local tree component running and in this case needs to send requests
    /// to some external tree API.
    pub tree_api_url: Option<String>,
}

#[derive(Debug, Clone, PartialEq, Deserialize)]
pub struct TreeComponentConfig {
    pub api_port: Option<u16>,
}

impl OptionalENConfig {
    const fn default_filters_limit() -> usize {
        10_000
    }

    const fn default_subscriptions_limit() -> usize {
        10_000
    }

    const fn default_req_entities_limit() -> usize {
        1_024
    }

    const fn default_max_tx_size() -> usize {
        1_000_000
    }

    const fn default_polling_interval() -> u64 {
        200
    }

    const fn default_estimate_gas_scale_factor() -> f64 {
        1.2
    }

    const fn default_estimate_gas_acceptable_overestimation() -> u32 {
        1_000
    }

    const fn default_l1_to_l2_transactions_compatibility_mode() -> bool {
        true
    }

    const fn default_gas_price_scale_factor() -> f64 {
        1.2
    }

    const fn default_max_nonce_ahead() -> u32 {
        50
    }

    const fn default_metadata_calculator_delay() -> u64 {
        100
    }

    const fn default_max_l1_batches_per_tree_iter() -> usize {
        20
    }

    const fn default_vm_concurrency_limit() -> usize {
        // The default limit is large so that it does not create a bottleneck on its own.
        // VM execution can still be limited by Tokio runtime parallelism and/or the number
        // of DB connections in a pool.
        2_048
    }

    const fn default_factory_deps_cache_size_mb() -> usize {
        128
    }

    const fn default_initial_writes_cache_size_mb() -> usize {
        32
    }

    const fn default_latest_values_cache_size_mb() -> usize {
        128
    }

    const fn default_merkle_tree_multi_get_chunk_size() -> usize {
        500
    }

    const fn default_merkle_tree_block_cache_size_mb() -> usize {
        128
    }

    const fn default_merkle_tree_memtable_capacity_mb() -> usize {
        256
    }

    const fn default_merkle_tree_stalled_writes_timeout_sec() -> u64 {
        30
    }

    const fn default_fee_history_limit() -> u64 {
        1_024
    }

    const fn default_max_batch_request_size() -> usize {
        500 // The default limit is chosen to be reasonably permissive.
    }

    const fn default_max_response_body_size_mb() -> usize {
        10
    }

    const fn default_enum_index_migration_chunk_size() -> usize {
        5000
    }

    const fn default_miniblock_seal_queue_capacity() -> usize {
        10
    }

    const fn default_protective_reads_persistence_enabled() -> bool {
        true
    }

    const fn default_mempool_cache_update_interval() -> u64 {
        50
    }

    const fn default_mempool_cache_size() -> usize {
        10_000
    }

    fn default_main_node_rate_limit_rps() -> NonZeroUsize {
        NonZeroUsize::new(100).unwrap()
    }

    const fn default_l1_batch_commit_data_generator_mode() -> L1BatchCommitDataGeneratorMode {
        L1BatchCommitDataGeneratorMode::Rollup
    }

    pub fn polling_interval(&self) -> Duration {
        Duration::from_millis(self.polling_interval)
    }

    pub fn metadata_calculator_delay(&self) -> Duration {
        Duration::from_millis(self.metadata_calculator_delay)
    }

    /// Returns the size of factory dependencies cache in bytes.
    pub fn factory_deps_cache_size(&self) -> usize {
        self.factory_deps_cache_size_mb * BYTES_IN_MEGABYTE
    }

    /// Returns the size of initial writes cache in bytes.
    pub fn initial_writes_cache_size(&self) -> usize {
        self.initial_writes_cache_size_mb * BYTES_IN_MEGABYTE
    }

    /// Returns the size of latest values cache in bytes.
    pub fn latest_values_cache_size(&self) -> usize {
        self.latest_values_cache_size_mb * BYTES_IN_MEGABYTE
    }

    /// Returns the size of block cache for Merkle tree in bytes.
    pub fn merkle_tree_block_cache_size(&self) -> usize {
        self.merkle_tree_block_cache_size_mb * BYTES_IN_MEGABYTE
    }

    /// Returns the memtable capacity for Merkle tree in bytes.
    pub fn merkle_tree_memtable_capacity(&self) -> usize {
        self.merkle_tree_memtable_capacity_mb * BYTES_IN_MEGABYTE
    }

    /// Returns the timeout to wait for the Merkle tree database to run compaction on stalled writes.
    pub fn merkle_tree_stalled_writes_timeout(&self) -> Duration {
        Duration::from_secs(self.merkle_tree_stalled_writes_timeout_sec)
    }

    pub fn long_connection_threshold(&self) -> Option<Duration> {
        self.database_long_connection_threshold_ms
            .map(Duration::from_millis)
    }

    pub fn slow_query_threshold(&self) -> Option<Duration> {
        self.database_slow_query_threshold_ms
            .map(Duration::from_millis)
    }

    pub fn api_namespaces(&self) -> Vec<Namespace> {
        self.api_namespaces
            .clone()
            .unwrap_or_else(|| Namespace::DEFAULT.to_vec())
    }

    pub fn max_response_body_size(&self) -> usize {
        self.max_response_body_size_mb * BYTES_IN_MEGABYTE
    }

    pub fn healthcheck_slow_time_limit(&self) -> Option<Duration> {
        self.healthcheck_slow_time_limit_ms
            .map(Duration::from_millis)
    }

    pub fn healthcheck_hard_time_limit(&self) -> Option<Duration> {
        self.healthcheck_hard_time_limit_ms
            .map(Duration::from_millis)
    }

    pub fn mempool_cache_update_interval(&self) -> Duration {
        Duration::from_millis(self.mempool_cache_update_interval)
    }
}

/// This part of the external node config is required for its operation.
#[derive(Debug, Deserialize, Clone, PartialEq)]
pub(crate) struct RequiredENConfig {
    /// Port on which the HTTP RPC server is listening.
    pub http_port: u16,
    /// Port on which the WebSocket RPC server is listening.
    pub ws_port: u16,
    /// Port on which the healthcheck REST server is listening.
    pub healthcheck_port: u16,
    /// Address of the Ethereum node API.
    /// Intentionally private: use getter method as it manages the missing port.
    eth_client_url: String,
    /// Main node URL - used by external node to proxy transactions to, query state from, etc.
    /// Intentionally private: use getter method as it manages the missing port.
    main_node_url: String,
    /// Path to the database data directory that serves state cache.
    pub state_cache_path: String,
    /// Fast SSD path. Used as a RocksDB dir for the Merkle tree (*new* implementation).
    pub merkle_tree_path: String,
}

impl RequiredENConfig {
    pub fn main_node_url(&self) -> anyhow::Result<String> {
        Self::get_url(&self.main_node_url).context("Could not parse main node URL")
    }

    pub fn eth_client_url(&self) -> anyhow::Result<String> {
        Self::get_url(&self.eth_client_url).context("Could not parse L1 client URL")
    }

    fn get_url(url_str: &str) -> anyhow::Result<String> {
        let url = Url::parse(url_str).context("URL can not be parsed")?;
        format_url_with_port(&url)
    }
}

/// Configuration for Postgres database.
/// While also mandatory, it historically used different naming scheme for corresponding
/// environment variables.
/// Thus it is kept separately for backward compatibility and ease of deserialization.
#[derive(Debug, Clone, Deserialize, PartialEq)]
pub(crate) struct PostgresConfig {
    pub database_url: String,
    pub max_connections: u32,
}

impl PostgresConfig {
    pub fn from_env() -> anyhow::Result<Self> {
        Ok(Self {
            database_url: env::var("DATABASE_URL")
                .context("DATABASE_URL env variable is not set")?,
            max_connections: env::var("DATABASE_POOL_SIZE")
                .context("DATABASE_POOL_SIZE env variable is not set")?
                .parse()
                .context("Unable to parse DATABASE_POOL_SIZE env variable")?,
        })
    }
}

pub(crate) fn read_consensus_secrets() -> anyhow::Result<Option<consensus::Secrets>> {
    let Ok(path) = std::env::var("EN_CONSENSUS_SECRETS_PATH") else {
        return Ok(None);
    };
    let cfg = std::fs::read_to_string(&path).context(path)?;
    Ok(Some(decode_yaml(&cfg).context("failed decoding YAML")?))
}

pub(crate) fn read_consensus_config() -> anyhow::Result<Option<consensus::Config>> {
    let Ok(path) = std::env::var("EN_CONSENSUS_CONFIG_PATH") else {
        return Ok(None);
    };
    let cfg = std::fs::read_to_string(&path).context(path)?;
    Ok(Some(decode_yaml(&cfg).context("failed decoding YAML")?))
}

/// Configuration for snapshot recovery. Loaded optionally, only if the corresponding command-line argument
/// is supplied to the EN binary.
#[derive(Debug, Clone)]
pub(crate) struct SnapshotsRecoveryConfig {
    pub snapshots_object_store: ObjectStoreConfig,
}

pub(crate) fn read_snapshots_recovery_config() -> anyhow::Result<SnapshotsRecoveryConfig> {
    let snapshots_object_store = envy::prefixed("EN_SNAPSHOTS_OBJECT_STORE_")
        .from_env::<ObjectStoreConfig>()
        .context("failed loading snapshot object store config from env variables")?;
    Ok(SnapshotsRecoveryConfig {
        snapshots_object_store,
    })
}

/// External Node Config contains all the configuration required for the EN operation.
/// It is split into three parts: required, optional and remote for easier navigation.
#[derive(Debug, Clone)]
pub(crate) struct ExternalNodeConfig {
    pub required: RequiredENConfig,
    pub postgres: PostgresConfig,
    pub optional: OptionalENConfig,
    pub remote: RemoteENConfig,
    pub consensus: Option<consensus::Config>,
    pub api_component: ApiComponentConfig,
    pub tree_component: TreeComponentConfig,
}

impl ExternalNodeConfig {
    /// Loads config from the environment variables and
    /// fetches contracts addresses from the main node.
    pub async fn collect() -> anyhow::Result<Self> {
        let required = envy::prefixed("EN_")
            .from_env::<RequiredENConfig>()
            .context("could not load external node config")?;

        let optional = envy::prefixed("EN_")
            .from_env::<OptionalENConfig>()
            .context("could not load external node config")?;

        let api_component_config = envy::prefixed("EN_API")
            .from_env::<ApiComponentConfig>()
            .context("could not load external node config")?;

        let tree_component_config = envy::prefixed("EN_TREE")
            .from_env::<TreeComponentConfig>()
            .context("could not load external node config")?;

        let client = L2Client::http(&required.main_node_url()?)
            .context("Unable to build HTTP client for main node")?
            .build();
        let remote = RemoteENConfig::fetch(&client)
            .await
            .context("Unable to fetch required config values from the main node")?;
        // We can query them from main node, but it's better to set them explicitly
        // as well to avoid connecting to wrong environment variables unintentionally.
        let eth_chain_id = HttpClientBuilder::default()
            .build(required.eth_client_url()?)
            .expect("Unable to build HTTP client for L1 client")
            .chain_id()
            .await
            .context("Unable to check L1 chain ID through the configured L1 client")?;

        let l2_chain_id: L2ChainId = env_var("EN_L2_CHAIN_ID");
        let l1_chain_id: u64 = env_var("EN_L1_CHAIN_ID");
        if l2_chain_id != remote.l2_chain_id {
            anyhow::bail!(
                "Configured L2 chain id doesn't match the one from main node.
                Make sure your configuration is correct and you are corrected to the right main node.
                Main node L2 chain id: {:?}. Local config value: {:?}",
                remote.l2_chain_id, l2_chain_id
            );
        }
        if l1_chain_id != remote.l1_chain_id.0 {
            anyhow::bail!(
                "Configured L1 chain id doesn't match the one from main node.
                Make sure your configuration is correct and you are corrected to the right main node.
                Main node L1 chain id: {}. Local config value: {}",
                remote.l1_chain_id.0, l1_chain_id
            );
        }
        if l1_chain_id != eth_chain_id.as_u64() {
            anyhow::bail!(
                "Configured L1 chain id doesn't match the one from eth node.
                Make sure your configuration is correct and you are corrected to the right eth node.
                Eth node chain id: {}. Local config value: {}",
                eth_chain_id,
                l1_chain_id
            );
        }

        let postgres = PostgresConfig::from_env()?;

        Ok(Self {
            remote,
            postgres,
            required,
            optional,
            consensus: read_consensus_config().context("read_consensus_config()")?,
            tree_component: tree_component_config,
            api_component: api_component_config,
        })
    }
}

fn env_var<T>(name: &str) -> T
where
    T: std::str::FromStr,
    T::Err: std::fmt::Debug,
{
    env::var(name)
        .unwrap_or_else(|_| panic!("{} env variable is not set", name))
        .parse()
        .unwrap_or_else(|_| panic!("unable to parse {} env variable", name))
}

impl From<ExternalNodeConfig> for InternalApiConfig {
    fn from(config: ExternalNodeConfig) -> Self {
        Self {
            l1_chain_id: config.remote.l1_chain_id,
            l2_chain_id: config.remote.l2_chain_id,
            max_tx_size: config.optional.max_tx_size,
            estimate_gas_scale_factor: config.optional.estimate_gas_scale_factor,
            estimate_gas_acceptable_overestimation: config
                .optional
                .estimate_gas_acceptable_overestimation,
            bridge_addresses: BridgeAddresses {
                l1_erc20_default_bridge: config.remote.l1_erc20_bridge_proxy_addr,
                l2_erc20_default_bridge: config.remote.l2_erc20_bridge_addr,
                l1_shared_default_bridge: config.remote.l1_shared_bridge_proxy_addr,
                l2_shared_default_bridge: config.remote.l2_shared_bridge_addr,
                l1_weth_bridge: config.remote.l1_weth_bridge_addr,
                l2_weth_bridge: config.remote.l2_weth_bridge_addr,
            },
            bridgehub_proxy_addr: config.remote.bridgehub_proxy_addr,
            state_transition_proxy_addr: config.remote.state_transition_proxy_addr,
            transparent_proxy_admin_addr: config.remote.transparent_proxy_admin_addr,
            diamond_proxy_addr: config.remote.diamond_proxy_addr,
            l2_testnet_paymaster_addr: config.remote.l2_testnet_paymaster_addr,
            req_entities_limit: config.optional.req_entities_limit,
            fee_history_limit: config.optional.fee_history_limit,
            base_token_address: Some(config.remote.base_token_addr),
            filters_disabled: config.optional.filters_disabled,
            mempool_cache_update_interval: config.optional.mempool_cache_update_interval(),
            mempool_cache_size: config.optional.mempool_cache_size,
            dummy_verifier: config.remote.dummy_verifier,
            l1_batch_commit_data_generator_mode: config.remote.l1_batch_commit_data_generator_mode,
        }
    }
}

impl From<ExternalNodeConfig> for TxSenderConfig {
    fn from(config: ExternalNodeConfig) -> Self {
        Self {
            // Fee account address does not matter for the EN operation, since
            // actual fee distribution is handled my the main node.
            fee_account_addr: "0xfee0000000000000000000000000000000000000"
                .parse()
                .unwrap(),
            gas_price_scale_factor: config.optional.gas_price_scale_factor,
            max_nonce_ahead: config.optional.max_nonce_ahead,
            vm_execution_cache_misses_limit: config.optional.vm_execution_cache_misses_limit,
            // We set these values to the maximum since we don't know the actual values
            // and they will be enforced by the main node anyway.
            max_allowed_l2_tx_gas_limit: u64::MAX,
            validation_computational_gas_limit: u32::MAX,
            chain_id: config.remote.l2_chain_id,
            l1_to_l2_transactions_compatibility_mode: config
                .optional
                .l1_to_l2_transactions_compatibility_mode,
            max_pubdata_per_batch: config.remote.max_pubdata_per_batch,
            // Does not matter for EN.
            whitelisted_tokens_for_aa: Default::default(),
        }
    }
}

/// Converts the URL into a String with port provided,
/// even if it's the default one.
///
/// `url` library does not contain required functionality, yet the library we use for RPC
/// requires the port to always explicitly be set.
fn format_url_with_port(url: &Url) -> anyhow::Result<String> {
    let scheme = url.scheme();
    let host = url.host_str().context("No host in the URL")?;
    let port_str = match url.port_or_known_default() {
        Some(port) => format!(":{port}"),
        None => String::new(),
    };
    let path = url.path();
    let query_str = url.query().map(|q| format!("?{}", q)).unwrap_or_default();

    Ok(format!(
        "{scheme}://{host}{port}{path}{query_str}",
        scheme = scheme,
        host = host,
        port = port_str,
        path = path,
        query_str = query_str
    ))
}<|MERGE_RESOLUTION|>--- conflicted
+++ resolved
@@ -15,20 +15,10 @@
 };
 use zksync_types::{api::BridgeAddresses, fee_model::FeeParams, ETHEREUM_ADDRESS};
 use zksync_web3_decl::{
-<<<<<<< HEAD
+    client::L2Client,
     error::{ClientRpcContext, Web3Error},
-    jsonrpsee::{
-        core::ClientError,
-        http_client::{HttpClient, HttpClientBuilder},
-        types::error::ErrorCode,
-    },
-    namespaces::{EthNamespaceClient, ZksNamespaceClient},
-=======
-    client::L2Client,
-    error::ClientRpcContext,
     jsonrpsee::http_client::HttpClientBuilder,
     namespaces::{EnNamespaceClient, EthNamespaceClient, ZksNamespaceClient},
->>>>>>> fb39e9e1
 };
 pub(crate) mod observability;
 #[cfg(test)]
