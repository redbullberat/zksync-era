--- conflicted
+++ resolved
@@ -371,12 +371,9 @@
         tree_handle,
         consistency_checker_handle,
         fee_params_fetcher_handle,
-<<<<<<< HEAD
         event_indexes_migration_handle,
         consistency_checker_handle,
-=======
         commitment_generator_handle,
->>>>>>> 2ce973cb
     ]);
 
     Ok((task_handles, stop_sender, healthcheck_handle, stop_receiver))
