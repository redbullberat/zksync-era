--- conflicted
+++ resolved
@@ -6,15 +6,11 @@
 use tokio::sync::watch;
 
 use prometheus_exporter::PrometheusExporterConfig;
-<<<<<<< HEAD
-use zksync_config::{configs::PrometheusConfig, ApiConfig, ContractVerifierConfig};
-=======
 use zksync_config::{configs::PrometheusConfig, ApiConfig, ContractVerifierConfig, PostgresConfig};
-use zksync_dal::ConnectionPool;
->>>>>>> 5f61d8d0
+
 use zksync_env_config::FromEnv;
 use zksync_queued_job_processor::JobProcessor;
-use zksync_server_dal::{connection::DbVariant, ServerConnectionPool};
+use zksync_server_dal::ServerConnectionPool;
 use zksync_utils::wait_for_tasks::wait_for_tasks;
 
 use crate::verifier::ContractVerifier;
@@ -118,11 +114,8 @@
     transaction.commit().await.unwrap();
 }
 
-<<<<<<< HEAD
-=======
 use structopt::StructOpt;
 
->>>>>>> 5f61d8d0
 #[derive(StructOpt)]
 #[structopt(name = "zkSync contract code verifier", author = "Matter Labs")]
 struct Opt {
@@ -140,14 +133,8 @@
         listener_port: verifier_config.prometheus_port,
         ..ApiConfig::from_env().context("ApiConfig")?.prometheus
     };
-<<<<<<< HEAD
-    let pool = ServerConnectionPool::singleton(DbVariant::Master)
-        .build()
-        .await
-        .unwrap();
-=======
     let postgres_config = PostgresConfig::from_env().context("PostgresConfig")?;
-    let pool = ConnectionPool::singleton(
+    let pool = ServerConnectionPool::singleton(
         postgres_config
             .master_url()
             .context("Master DB URL is absent")?,
@@ -155,7 +142,6 @@
     .build()
     .await
     .unwrap();
->>>>>>> 5f61d8d0
 
     #[allow(deprecated)] // TODO (QIT-21): Use centralized configuration approach.
     let log_format = vlog::log_format_from_env();
