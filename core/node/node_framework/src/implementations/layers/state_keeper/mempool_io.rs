use std::sync::Arc;

use anyhow::Context as _;
use zksync_config::{
    configs::{
        chain::{MempoolConfig, NetworkConfig, StateKeeperConfig},
        wallets,
    },
    ContractsConfig,
};
use zksync_core::state_keeper::{
    self, MempoolFetcher, MempoolGuard, MempoolIO, OutputHandler, SequencerSealer,
    StateKeeperPersistence,
};

use crate::{
    implementations::resources::{
        fee_input::FeeInputResource,
        pools::MasterPoolResource,
        state_keeper::{ConditionalSealerResource, OutputHandlerResource, StateKeeperIOResource},
    },
    resource::Unique,
    service::{ServiceContext, StopReceiver},
    task::Task,
    wiring_layer::{WiringError, WiringLayer},
};

#[derive(Debug)]
pub struct MempoolIOLayer {
    network_config: NetworkConfig,
    contracts_config: ContractsConfig,
    state_keeper_config: StateKeeperConfig,
    mempool_config: MempoolConfig,
    wallets: wallets::StateKeeper,
}

impl MempoolIOLayer {
    pub fn new(
        network_config: NetworkConfig,
        contracts_config: ContractsConfig,
        state_keeper_config: StateKeeperConfig,
        mempool_config: MempoolConfig,
        wallets: wallets::StateKeeper,
    ) -> Self {
        Self {
            network_config,
            contracts_config,
            state_keeper_config,
            mempool_config,
            wallets,
        }
    }

    async fn build_mempool_guard(
        &self,
        master_pool: &MasterPoolResource,
    ) -> anyhow::Result<MempoolGuard> {
        let connection_pool = master_pool
            .get_singleton()
            .await
            .context("Get connection pool")?;
        let mut storage = connection_pool
            .connection()
            .await
            .context("Access storage to build mempool")?;
        let mempool = MempoolGuard::from_storage(&mut storage, self.mempool_config.capacity).await;
        mempool.register_metrics();
        Ok(mempool)
    }
}

#[async_trait::async_trait]
impl WiringLayer for MempoolIOLayer {
    fn layer_name(&self) -> &'static str {
        "mempool_io_layer"
    }

    async fn wire(self: Box<Self>, mut context: ServiceContext<'_>) -> Result<(), WiringError> {
        // Fetch required resources.
        let batch_fee_input_provider = context.get_resource::<FeeInputResource>().await?.0;
        let master_pool = context.get_resource::<MasterPoolResource>().await?;

        // Create miniblock sealer task.
        let (persistence, l2_block_sealer) = StateKeeperPersistence::new(
            master_pool
                .get_singleton()
                .await
                .context("Get master pool")?,
<<<<<<< HEAD
            self.contracts_config.l2_shared_bridge_addr,
            self.state_keeper_config.l2_block_seal_queue_capacity,
=======
            self.contracts_config
                .l2_shared_bridge_addr
                .unwrap_or_else(|| self.contracts_config.l2_erc20_bridge_addr.unwrap()),
            self.state_keeper_config.miniblock_seal_queue_capacity,
>>>>>>> 01974b3a
        );
        let output_handler = OutputHandler::new(Box::new(persistence));
        context.insert_resource(OutputHandlerResource(Unique::new(output_handler)))?;
        context.add_task(Box::new(L2BlockSealerTask(l2_block_sealer)));

        // Create mempool fetcher task.
        let mempool_guard = self.build_mempool_guard(&master_pool).await?;
        let mempool_fetcher_pool = master_pool
            .get_singleton()
            .await
            .context("Get master pool")?;
        let mempool_fetcher = MempoolFetcher::new(
            mempool_guard.clone(),
            batch_fee_input_provider.clone(),
            &self.mempool_config,
            mempool_fetcher_pool,
        );
        context.add_task(Box::new(MempoolFetcherTask(mempool_fetcher)));

        // Create mempool IO resource.
        let mempool_db_pool = master_pool
            .get_singleton()
            .await
            .context("Get master pool")?;
        let io = MempoolIO::new(
            mempool_guard,
            batch_fee_input_provider,
            mempool_db_pool,
            &self.state_keeper_config,
            self.wallets.fee_account.address(),
            self.mempool_config.delay_interval(),
            self.network_config.zksync_network_id,
        )
        .await?;
        context.insert_resource(StateKeeperIOResource(Unique::new(Box::new(io))))?;

        // Create sealer.
        let sealer = SequencerSealer::new(self.state_keeper_config);
        context.insert_resource(ConditionalSealerResource(Arc::new(sealer)))?;

        Ok(())
    }
}

#[derive(Debug)]
struct L2BlockSealerTask(state_keeper::L2BlockSealerTask);

#[async_trait::async_trait]
impl Task for L2BlockSealerTask {
    fn name(&self) -> &'static str {
        "state_keeper/l2_block_sealer"
    }

    async fn run(self: Box<Self>, _stop_receiver: StopReceiver) -> anyhow::Result<()> {
        // Miniblock sealer will exit itself once sender is dropped.
        self.0.run().await
    }
}

#[derive(Debug)]
struct MempoolFetcherTask(MempoolFetcher);

#[async_trait::async_trait]
impl Task for MempoolFetcherTask {
    fn name(&self) -> &'static str {
        "state_keeper/mempool_fetcher"
    }

    async fn run(self: Box<Self>, stop_receiver: StopReceiver) -> anyhow::Result<()> {
        self.0.run(stop_receiver.0).await
    }
}<|MERGE_RESOLUTION|>--- conflicted
+++ resolved
@@ -86,15 +86,10 @@
                 .get_singleton()
                 .await
                 .context("Get master pool")?,
-<<<<<<< HEAD
-            self.contracts_config.l2_shared_bridge_addr,
-            self.state_keeper_config.l2_block_seal_queue_capacity,
-=======
             self.contracts_config
                 .l2_shared_bridge_addr
                 .unwrap_or_else(|| self.contracts_config.l2_erc20_bridge_addr.unwrap()),
-            self.state_keeper_config.miniblock_seal_queue_capacity,
->>>>>>> 01974b3a
+            self.state_keeper_config.l2_block_seal_queue_capacity,
         );
         let output_handler = OutputHandler::new(Box::new(persistence));
         context.insert_resource(OutputHandlerResource(Unique::new(output_handler)))?;
