use clap::{command, Parser, Subcommand};

<<<<<<< HEAD
use crate::commands::{get_file_info, jobs_status, l1_status};
=======
use crate::commands::{self, get_file_info};
>>>>>>> ee88cfeb

pub const VERSION_STRING: &str = env!("CARGO_PKG_VERSION");

#[derive(Parser)]
#[command(name="prover-cli", version=VERSION_STRING, about, long_about = None)]
struct ProverCLI {
    #[command(subcommand)]
    command: ProverCommand,
}

#[derive(Subcommand)]
enum ProverCommand {
    FileInfo(get_file_info::Args),
<<<<<<< HEAD
    StatusJobs(jobs_status::Args),
    StatusL1,
=======
    #[command(subcommand)]
    Status(commands::StatusCommand),
>>>>>>> ee88cfeb
}

pub async fn start() -> anyhow::Result<()> {
    let ProverCLI { command } = ProverCLI::parse();
    match command {
        ProverCommand::FileInfo(args) => get_file_info::run(args).await?,
<<<<<<< HEAD
        ProverCommand::StatusJobs(args) => jobs_status::run(args).await?,
        ProverCommand::StatusL1 => l1_status::run().await?,
=======
        ProverCommand::Status(cmd) => cmd.run().await?,
>>>>>>> ee88cfeb
    };

    Ok(())
}<|MERGE_RESOLUTION|>--- conflicted
+++ resolved
@@ -1,10 +1,6 @@
 use clap::{command, Parser, Subcommand};
 
-<<<<<<< HEAD
-use crate::commands::{get_file_info, jobs_status, l1_status};
-=======
 use crate::commands::{self, get_file_info};
->>>>>>> ee88cfeb
 
 pub const VERSION_STRING: &str = env!("CARGO_PKG_VERSION");
 
@@ -18,25 +14,15 @@
 #[derive(Subcommand)]
 enum ProverCommand {
     FileInfo(get_file_info::Args),
-<<<<<<< HEAD
-    StatusJobs(jobs_status::Args),
-    StatusL1,
-=======
     #[command(subcommand)]
     Status(commands::StatusCommand),
->>>>>>> ee88cfeb
 }
 
 pub async fn start() -> anyhow::Result<()> {
     let ProverCLI { command } = ProverCLI::parse();
     match command {
         ProverCommand::FileInfo(args) => get_file_info::run(args).await?,
-<<<<<<< HEAD
-        ProverCommand::StatusJobs(args) => jobs_status::run(args).await?,
-        ProverCommand::StatusL1 => l1_status::run().await?,
-=======
         ProverCommand::Status(cmd) => cmd.run().await?,
->>>>>>> ee88cfeb
     };
 
     Ok(())
