import { Command } from 'commander';
import enquirer from 'enquirer';
import { BigNumber, ethers, utils } from 'ethers';
import chalk from 'chalk';
import * as contract from './contract';
import { compileConfig, pushConfig } from './config';
import { announced, init, InitArgs } from './init';
import * as server from './server';
import * as docker from './docker';
import * as db from './database';
import * as env from './env';
import * as fs from 'fs';
import fetch from 'node-fetch';
import { up } from './up';
import * as Handlebars from 'handlebars';
import { ProverType, setupProver } from './prover_setup';

const title = chalk.blueBright;
const warning = chalk.yellowBright;
const error = chalk.redBright;
const announce = chalk.yellow;

enum BaseNetwork {
    LOCALHOST = 'localhost (matterlabs/geth)',
    LOCALHOST_CUSTOM = 'localhost (custom)',
    SEPOLIA = 'sepolia',
    GOERLI = 'goerli',
    MAINNET = 'mainnet'
}

enum ProverTypeOption {
    NONE = 'No (this hyperchain is for testing purposes only)',
    CPU = 'Yes - With a CPU implementation',
    GPU = 'Yes - With a GPU implementation (Coming soon)'
}

export interface BasePromptOptions {
    name: string | (() => string);
    type: string | (() => string);
    message: string | (() => string) | (() => Promise<string>);
    initial?: any;
    required?: boolean;
    choices?: string[] | object[];
    skip?: ((state: object) => boolean | Promise<boolean>) | boolean;
}

// An init command that allows configuring and spinning up a new hyperchain network.
async function initHyperchain() {
    await announced('Initializing hyperchain creation', setupConfiguration());

    const deployerPrivateKey = process.env.DEPLOYER_PRIVATE_KEY;
    const governorPrivateKey = process.env.GOVERNOR_PRIVATE_KEY;
    const deployL2Weth = Boolean(process.env.DEPLOY_L2_WETH || false);
    const deployTestTokens = Boolean(process.env.DEPLOY_TEST_TOKENS || false);

    const initArgs: InitArgs = {
        skipSubmodulesCheckout: false,
        skipEnvSetup: true,
        skipPlonkStep: true,
        governorPrivateKeyArgs: ['--private-key', governorPrivateKey],
        deployerL2ContractInput: {
            args: ['--private-key', deployerPrivateKey],
            includePaymaster: false,
            includeL2WETH: deployL2Weth
        },
        testTokens: {
            deploy: deployTestTokens,
            args: ['--private-key', deployerPrivateKey, '--envFile', process.env.CHAIN_ETH_NETWORK!]
        }
    };

    await init(initArgs);

<<<<<<< HEAD
    console.log(announce(`\nYour Hyperchain configuration is available at ${process.env.ENV_FILE}\n`));
=======
    env.mergeInitToEnv();

    console.log(announce(`\nYour hyperchain configuration is available at ${process.env.ENV_FILE}\n`));

    console.log(warning(`\nIf you want to add a prover to your hyperchain, please run zk stack prover-setup now.\n`));
>>>>>>> 7c137b72

    await announced('Start server', startServer());
}

async function setupConfiguration() {
    const CONFIGURE = 'Configure new chain';
    const USE_EXISTING = 'Use existing configuration';
    const questions: BasePromptOptions[] = [
        {
            message: 'Do you want to configure a new chain or use an existing configuration?',
            name: 'config',
            type: 'select',
            choices: [CONFIGURE, USE_EXISTING]
        }
    ];

    const results: any = await enquirer.prompt(questions);

    if (results.config === CONFIGURE) {
        await announced('Setting hyperchain configuration', setHyperchainMetadata());
        await announced('Validating information and balances to deploy hyperchain', checkReadinessToDeploy());
    } else {
        const envName = await selectHyperchainConfiguration();

        env.set(envName);
    }
}

async function setHyperchainMetadata() {
    const BASE_NETWORKS = [
        BaseNetwork.LOCALHOST,
        BaseNetwork.LOCALHOST_CUSTOM,
        BaseNetwork.SEPOLIA,
        BaseNetwork.GOERLI,
        BaseNetwork.MAINNET
    ];
    const GENERATE_KEYS = 'Generate keys';
    const INSERT_KEYS = 'Insert keys';
    const questions: BasePromptOptions[] = [
        {
            message: 'What is your hyperchain name?',
            name: 'chainName',
            type: 'input',
            required: true
        },
        {
            message: 'What is your hyperchain id? Make sure this is not used by other chains.',
            name: 'chainId',
            type: 'numeral',
            required: true
        },
        {
            message: 'To which L1 Network will your hyperchain rollup to?',
            name: 'l1Chain',
            type: 'select',
            required: true,
            choices: BASE_NETWORKS
        }
    ];

    const results: any = await enquirer.prompt(questions);

    let deployer, governor, ethOperator, feeReceiver: ethers.Wallet | undefined;
    let feeReceiverAddress, l1Rpc, l1Id, databaseUrl;

    if (results.l1Chain !== BaseNetwork.LOCALHOST) {
        const connectionsQuestions: BasePromptOptions[] = [
            {
                message: 'What is the RPC url for the L1 Network?',
                name: 'l1Rpc',
                type: 'input',
                required: true
            }
        ];

        if (results.l1Chain === BaseNetwork.LOCALHOST_CUSTOM) {
            connectionsQuestions[0].initial = 'http://localhost:8545';

            connectionsQuestions.push({
                message: 'What is network id of your L1 Network?',
                name: 'l1NetworkId',
                type: 'numeral',
                required: true
            });
        }

        connectionsQuestions.push({
            message:
                'What is the connection URL for your Postgress 14 database (format is postgres://<user>:<pass>@<hostname>:<port>/<database>)?',
            name: 'dbUrl',
            type: 'input',
            initial: 'postgres://postgres@localhost/zksync_local',
            required: true
        });

        connectionsQuestions.push({
            message:
                'Do you want to generate new addresses/keys for the Deployer, Governor and ETh Operator, or insert your own keys?',
            name: 'generateKeys',
            type: 'select',
            choices: [GENERATE_KEYS, INSERT_KEYS]
        });

        const connectionsResults: any = await enquirer.prompt(connectionsQuestions);

        l1Rpc = connectionsResults.l1Rpc;
        databaseUrl = connectionsResults.dbUrl;

        if (results.l1Chain === BaseNetwork.LOCALHOST_CUSTOM) {
            l1Id = connectionsResults.l1NetworkId;
        } else {
            l1Id = getL1Id(results.l1Chain);
        }

        if (connectionsResults.generateKeys === GENERATE_KEYS) {
            deployer = ethers.Wallet.createRandom();
            governor = ethers.Wallet.createRandom();
            ethOperator = ethers.Wallet.createRandom();
            feeReceiver = ethers.Wallet.createRandom();
            feeReceiverAddress = feeReceiver.address;
        } else {
            const keyQuestions: BasePromptOptions[] = [
                {
                    message: 'Private key of the L1 Deployer (the one that deploys the contracts)',
                    name: 'deployerKey',
                    type: 'password',
                    required: true
                },
                {
                    message: 'Private key of the L1 Governor (the one that can upgrade the contracts)',
                    name: 'governorKey',
                    type: 'password',
                    required: true
                },
                {
                    message: 'Private key of the L1 ETH Operator (the one that rolls up the batches)',
                    name: 'ethOperator',
                    type: 'password',
                    required: true
                },
                {
                    message: 'Address of L2 fee receiver (the one that collects fees)',
                    name: 'feeReceiver',
                    type: 'input',
                    required: true
                }
            ];

            const keyResults: any = await enquirer.prompt(keyQuestions);

            try {
                deployer = new ethers.Wallet(keyResults.deployerKey);
            } catch (e) {
                throw Error(error('Deployer private key is invalid'));
            }

            try {
                governor = new ethers.Wallet(keyResults.governorKey);
            } catch (e) {
                throw Error(error('Governor private key is invalid'));
            }

            try {
                ethOperator = new ethers.Wallet(keyResults.ethOperator);
            } catch (e) {
                throw Error(error('ETH Operator private key is invalid'));
            }

            if (!utils.isAddress(keyResults.feeReceiver)) {
                throw Error(error('Fee Receiver address is not a valid address'));
            }

            feeReceiver = undefined;
            feeReceiverAddress = keyResults.feeReceiver;
        }
    } else {
        l1Rpc = 'http://localhost:8545';
        l1Id = 9;
        databaseUrl = 'postgres://postgres@localhost/zksync_local';

        const richWalletsRaw = await fetch(
            'https://raw.githubusercontent.com/matter-labs/local-setup/main/rich-wallets.json'
        );

        const richWallets = await richWalletsRaw.json();

        deployer = new ethers.Wallet(richWallets[0].privateKey);
        governor = new ethers.Wallet(richWallets[1].privateKey);
        ethOperator = new ethers.Wallet(richWallets[2].privateKey);
        feeReceiver = undefined;
        feeReceiverAddress = richWallets[3].address;

        await up();
        await announced('Ensuring databases are up', db.wait());
    }

    await initializeTestERC20s();
    await initializeWethTokenForHyperchain();

    console.log('\n');

    printAddressInfo('Deployer', deployer.address);
    printAddressInfo('Governor', governor.address);
    printAddressInfo('ETH Operator', ethOperator.address);
    printAddressInfo('Fee receiver', feeReceiverAddress);

    console.log(
        warning(
            'Private keys for these wallets are available in the .env file for you chain. Make sure that you have a copy in a safe place.\n'
        )
    );

    if (results.l1Chain !== BaseNetwork.LOCALHOST_CUSTOM && results.l1Chain !== BaseNetwork.LOCALHOST) {
        const verifyQuestions: BasePromptOptions[] = [
            {
                message: 'Do You want to verify your L1 contracts? You will need a etherscan API key for it.',
                name: 'verify',
                type: 'confirm'
            }
        ];

        const verifyResults: any = await enquirer.prompt(verifyQuestions);

        if (verifyResults.verify) {
            const etherscanQuestions = [
                {
                    message: 'Please provide your Etherscan API Key.',
                    name: 'etherscanKey',
                    type: 'input',
                    required: true
                }
            ];

            const etherscanResults: any = await enquirer.prompt(etherscanQuestions);

            env.modify('MISC_ETHERSCAN_API_KEY', etherscanResults.etherscanKey, 'etc/env/l1-inits/.init.env');
        }
    }

    const environment = getEnv(results.chainName);

    compileConfig(environment);
    env.set(environment);

<<<<<<< HEAD
    env.modify('DATABASE_URL', databaseUrl, 'etc/env/l1-inits/.init.env');
    env.modify('ETH_CLIENT_CHAIN_ID', l1Id.toString(), 'etc/env/l1-inits/.init.env');
    env.modify('ETH_CLIENT_WEB3_URL', l1Rpc, 'etc/env/l1-inits/.init.env');
    env.modify('CHAIN_ETH_NETWORK', getL1Name(results.l1Chain), 'etc/env/l1-inits/.init.env');
    env.modify('CHAIN_ETH_ZKSYNC_NETWORK', results.chainName, process.env.ENV_FILE!);
    env.modify('CHAIN_ETH_ZKSYNC_NETWORK_ID', results.chainId, process.env.ENV_FILE!);
    env.modify('ETH_SENDER_SENDER_OPERATOR_PRIVATE_KEY', ethOperator.privateKey, 'etc/env/l1-inits/.init.env');
    env.modify('ETH_SENDER_SENDER_OPERATOR_COMMIT_ETH_ADDR', ethOperator.address, 'etc/env/l1-inits/.init.env');
    env.modify('DEPLOYER_PRIVATE_KEY', deployer.privateKey, 'etc/env/l1-inits/.init.env');
    env.modify('GOVERNOR_PRIVATE_KEY', governor.privateKey, 'etc/env/l1-inits/.init.env');
    env.modify('GOVERNOR_ADDRESS', governor.address, 'etc/env/l1-inits/.init.env');
    env.modify('CHAIN_STATE_KEEPER_FEE_ACCOUNT_ADDR', feeReceiverAddress, 'etc/env/l1-inits/.init.env');
=======
    wrapEnvModify('DATABASE_URL', databaseUrl);
    wrapEnvModify('ETH_CLIENT_CHAIN_ID', l1Id.toString());
    wrapEnvModify('ETH_CLIENT_WEB3_URL', l1Rpc);
    wrapEnvModify('CHAIN_ETH_NETWORK', getL1Name(results.l1Chain));
    wrapEnvModify('CHAIN_ETH_ZKSYNC_NETWORK', results.chainName);
    wrapEnvModify('CHAIN_ETH_ZKSYNC_NETWORK_ID', results.chainId);
    wrapEnvModify('ETH_SENDER_SENDER_OPERATOR_PRIVATE_KEY', ethOperator.privateKey);
    wrapEnvModify('ETH_SENDER_SENDER_OPERATOR_COMMIT_ETH_ADDR', ethOperator.address);
    wrapEnvModify('DEPLOYER_PRIVATE_KEY', deployer.privateKey);
    wrapEnvModify('GOVERNOR_PRIVATE_KEY', governor.privateKey);
    wrapEnvModify('GOVERNOR_ADDRESS', governor.address);
    wrapEnvModify('CHAIN_STATE_KEEPER_FEE_ACCOUNT_ADDR', feeReceiverAddress);
    wrapEnvModify('ETH_SENDER_SENDER_PROOF_SENDING_MODE', 'SkipEveryProof');

>>>>>>> 7c137b72
    if (feeReceiver) {
        env.modify('FEE_RECEIVER_PRIVATE_KEY', feeReceiver.privateKey, 'etc/env/l1-inits/.init.env');
    }

    // For now force delay to 20 seconds to ensure batch execution doesn't not happen in same block as batch proving
    // This bug will be fixed on the smart contract soon
    env.modify('CONTRACTS_VALIDATOR_TIMELOCK_EXECUTION_DELAY', '0', 'etc/env/l1-inits/.init.env');
    env.modify('ETH_SENDER_SENDER_L1_BATCH_MIN_AGE_BEFORE_EXECUTE_SECONDS', '20', 'etc/env/l1-inits/.init.env');
    const diff = env.getAvailableEnvsFromFiles().size;
    pushConfig(undefined, diff.toString());

    env.load();
}

async function setupHyperchainProver() {
    let proverType = ProverTypeOption.NONE;

    const proverQuestions: BasePromptOptions[] = [
        {
            message: 'Which ZK Prover implementation you want for your hyperchain?',
            name: 'prover',
            type: 'select',
            required: true,
            choices: [ProverTypeOption.NONE, ProverTypeOption.CPU, ProverTypeOption.GPU]
        }
    ];

    const proverResults: any = await enquirer.prompt(proverQuestions);

    proverType = proverResults.prover;

    if (proverType === ProverTypeOption.GPU) {
        const gpuQuestions: BasePromptOptions[] = [
            {
                message: 'GPU prover is not yet available. Do you want to use the CPU implementation?',
                name: 'prover',
                type: 'confirm',
                required: true
            }
        ];

        const gpuResults: any = await enquirer.prompt(gpuQuestions);

        if (gpuResults.prover) {
            proverType = ProverTypeOption.CPU;
        }
    }

    switch (proverType) {
        case ProverTypeOption.NONE:
            wrapEnvModify('ETH_SENDER_SENDER_PROOF_SENDING_MODE', 'SkipEveryProof');
            env.mergeInitToEnv();
            break;
        default:
            await setupProver(proverType === ProverTypeOption.CPU ? ProverType.CPU : ProverType.GPU);
    }
}

function printAddressInfo(name: string, address: string) {
    console.log(title(name));
    console.log(`Address - ${address}`);
    console.log('');
}

async function initializeTestERC20s() {
    const questions: BasePromptOptions[] = [
        {
            message: 'Do you want to deploy some test ERC20s to your hyperchain (only use on testing scenarios)?',
            name: 'deployERC20s',
            type: 'confirm'
        }
    ];

    const results: any = await enquirer.prompt(questions);

    if (results.deployERC20s) {
        env.modify('DEPLOY_TEST_TOKENS', 'true', 'etc/env/l1-inits/.init.env');
        console.log(
            warning(
                `The addresses for the tokens will be available at the /etc/tokens/${getEnv(
                    process.env.CHAIN_ETH_NETWORK!
                )}.json file.`
            )
        );
    }
}

async function initializeWethTokenForHyperchain() {
    const questions: BasePromptOptions[] = [
        {
            message: 'Do you want to deploy Wrapped ETH to your hyperchain?',
            name: 'deployWeth',
            type: 'confirm'
        }
    ];

    const results: any = await enquirer.prompt(questions);

    if (results.deployWeth) {
        env.modify('DEPLOY_L2_WETH', 'true', `etc/env/l2-inits/${process.env.ZKSYNC_ENV}.init.env`);

        if (!process.env.DEPLOY_TEST_TOKENS) {
            // Only try to fetch this info if no test tokens will be deployed, otherwise WETH address will be defined later.
            const tokens = getTokens(process.env.CHAIN_ETH_NETWORK!);

            let baseWethToken = tokens.find((token: { symbol: string }) => token.symbol == 'WETH')?.address;

            if (!baseWethToken) {
                const wethQuestions = [
                    {
                        message: 'What is the address of the Wrapped ETH on the base chain?',
                        name: 'l1Weth',
                        type: 'input',
                        required: true
                    }
                ];

                const wethResults: any = await enquirer.prompt(wethQuestions);

                baseWethToken = wethResults.l1Weth;

                if (fs.existsSync(`/etc/tokens/${getEnv(process.env.ZKSYNC_ENV!)}.json`)) {
                    tokens.push({
                        name: 'Wrapped Ether',
                        symbol: 'WETH',
                        decimals: 18,
                        address: baseWethToken!
                    });
                    fs.writeFileSync(
                        `/etc/tokens/${getEnv(process.env.ZKSYNC_ENV!)}.json`,
                        JSON.stringify(tokens, null, 4)
                    );
                }
            }

            env.modify('CONTRACTS_L1_WETH_TOKEN_ADDR', baseWethToken!, 'etc/env/l1-inits/.init.env');
        }
        const governorPrivateKey = process.env.GOVERNOR_PRIVATE_KEY;

        await announced(
            'Initializing L2 WETH token',
            contract.initializeWethToken(['--private-key', governorPrivateKey])
        );
    }
}

async function startServer() {
    const YES_DEFAULT = 'Yes (default components)';
    const YES_CUSTOM = 'Yes (custom components)';
    const NO = 'Not right now';

    const questions: BasePromptOptions[] = [
        {
            message: 'Do you want to start your hyperchain server now?',
            name: 'start',
            type: 'select',
            choices: [YES_DEFAULT, YES_CUSTOM, NO]
        }
    ];

    const results: any = await enquirer.prompt(questions);

    let components: string[] = [];
    const defaultChoices = ['http_api', 'eth', 'data_fetcher', 'state_keeper', 'housekeeper', 'tree_lightweight'];

    if (results.start === NO) {
        return;
    } else if (results.start === YES_CUSTOM) {
        const componentQuestions: BasePromptOptions[] = [
            {
                message: 'Please select the desired components',
                name: 'components',
                type: 'multiselect',
                choices: ['api', 'ws_api', ...defaultChoices, 'tree'].sort()
            }
        ];

        components = ((await enquirer.prompt(componentQuestions)) as any).components;
    } else {
        components = defaultChoices;
    }

    await server.server(false, false, components.join(','));
}

<<<<<<< HEAD
// Make sure all env information is available and wallets are funded
=======
// The current env.modify requires to write down the variable name twice. This wraps it so the caller only writes the name and the value.
export function wrapEnvModify(variable: string, assignedVariable: string) {
    env.modify(variable, `${variable}=${assignedVariable}`);
}

// Make sure all env information is available and wallets are funded.
>>>>>>> 7c137b72
async function checkReadinessToDeploy() {
    const provider = new ethers.providers.JsonRpcProvider(process.env.ETH_CLIENT_WEB3_URL!);

    const deployer = new ethers.Wallet(process.env.DEPLOYER_PRIVATE_KEY!, provider);
    const governor = new ethers.Wallet(process.env.GOVERNOR_PRIVATE_KEY!, provider);
    const ethOperator = new ethers.Wallet(process.env.ETH_SENDER_SENDER_OPERATOR_PRIVATE_KEY!, provider);

    async function checkAllWalletBalances(): Promise<Boolean> {
        console.log('Checking balances...');
        const checkPromises = [];
        checkPromises.push(checkBalance(deployer, ethers.utils.parseEther('0.3')));
        checkPromises.push(checkBalance(governor, ethers.utils.parseEther('0.1')));
        checkPromises.push(checkBalance(ethOperator, ethers.utils.parseEther('0.5')));
        const results = await Promise.all(checkPromises);
        return results.every((result) => result);
    }

    while (true) {
        if (await checkAllWalletBalances()) {
            return;
        }

        const TRY_AGAIN = 'Try again';
        const EXIT = "I'll restart later";

        const fundQuestions = [
            {
                message:
                    'Please fund the wallets so that they have enough balance (Deployer - 0.3ETH, Governor - 0.1ETH, and ETH Operator - 0.5ETH)?',
                name: 'fund',
                type: 'select',
                choices: [TRY_AGAIN, EXIT]
            }
        ];

        const fundResults: any = await enquirer.prompt(fundQuestions);

        if (fundResults.fund === EXIT) {
            console.log('Exiting hyperchain initializer.');
            process.exit(0);
        }
    }
}

async function checkBalance(wallet: ethers.Wallet, expectedBalance: BigNumber): Promise<Boolean> {
    const balance = await wallet.getBalance();
    if (balance.lt(expectedBalance)) {
        console.log(
            `Wallet ${
                wallet.address
            } has insufficient funds. Expected ${expectedBalance.toString()}, got ${balance.toString()}`
        );
        return false;
    }
    return true;
}

function getL1Id(baseChain: BaseNetwork) {
    switch (baseChain) {
        case BaseNetwork.LOCALHOST:
            return 9;
        case BaseNetwork.SEPOLIA:
            return 11155111;
        case BaseNetwork.GOERLI:
            return 5;
        case BaseNetwork.MAINNET:
            return 1;
        default:
            throw Error('Unknown base layer chain');
    }
}

function getL1Name(baseChain: BaseNetwork) {
    switch (baseChain) {
        case BaseNetwork.LOCALHOST:
        case BaseNetwork.LOCALHOST_CUSTOM:
            return 'localhost';
        default:
            return baseChain;
    }
}

function getEnv(chainName: string) {
    return String(chainName)
        .normalize('NFKD') // Split accented characters into their base characters and diacritical marks.
        .replace(/[\u0300-\u036f]/g, '') // Remove all the accents, which happen to be all in the \u03xx UNICODE block.
        .trim() // Trim leading or trailing whitespace.
        .toLowerCase() // Convert to lowercase.
        .replace(/[^a-z0-9 -]/g, '') // Remove non-alphanumeric characters.
        .replace(/\s+/g, '-') // Replace spaces with hyphens.
        .replace(/-+/g, '-'); // Remove consecutive hyphens.
}

type L1Token = {
    name: string;
    symbol: string;
    decimals: number;
    address: string;
};

export function getTokens(network: string): L1Token[] {
    const configPath = `${process.env.ZKSYNC_HOME}/etc/tokens/${network}.json`;
    try {
        return JSON.parse(
            fs.readFileSync(configPath, {
                encoding: 'utf-8'
            })
        );
    } catch (e) {
        return [];
    }
}

async function selectHyperchainConfiguration() {
    const envs = env.getAvailableEnvsFromFiles();

    const envQuestions = [
        {
            message: 'Which hyperchain configuration do you want to use?',
            name: 'env',
            type: 'select',
            choices: [...envs].sort()
        }
    ];

    const envResults: any = await enquirer.prompt(envQuestions);
    return envResults.env;
}

async function generateDockerImages(cmd: Command) {
    await _generateDockerImages(cmd.customDockerOrg);
}

async function _generateDockerImages(_orgName?: string) {
    console.log(warning(`\nThis process will build the docker images and it can take a while. Please be patient.\n`));

    const envName = await selectHyperchainConfiguration();
    env.set(envName);

    const orgName = _orgName || envName;

    await docker.customBuildForHyperchain('server-v2', orgName);

    console.log(warning(`\nDocker image for server created: Server image: ${orgName}/server-v2:latest\n`));

    let hasProver = false;
    let artifactsPath, proverSetupArtifacts;

    if (process.env.ETH_SENDER_SENDER_PROOF_SENDING_MODE !== 'SkipEveryProof') {
        hasProver = true;
        if (process.env.OBJECT_STORE_MODE === 'FileBacked') {
            artifactsPath = process.env.OBJECT_STORE_FILE_BACKED_BASE_PATH;
            proverSetupArtifacts = process.env.FRI_PROVER_SETUP_DATA_PATH;
        }

        if (process.env.PROVER_TYPE === ProverType.GPU) {
            throw new Error('GPU prover configuration not available yet');
        }

        // For Now use only the public images. Too soon to allow prover to be customized
        // await docker.customBuildForHyperchain('witness-generator', orgName);
        // await docker.customBuildForHyperchain('witness-vector-generator', orgName);
        // await docker.customBuildForHyperchain('prover-fri-gateway', orgName);
        // await docker.customBuildForHyperchain('proof-fri-compressor', orgName);
        // if (process.env.PROVER_TYPE === ProverType.CPU) {
        //     isCPUProver = true;
        //     await docker.customBuildForHyperchain('prover-fri', orgName);
        // } else {
        //     await docker.customBuildForHyperchain('witness-vector-generator', orgName);
        //     await docker.customBuildForHyperchain('prover-gpu-fri', orgName);
        // }
    }

    const composeArgs = {
        envFilePath: `./etc/env/${envName}.env`,
        orgName,
        hasProver,
        artifactsPath,
        proverSetupArtifacts
    };

    const templateFileName = './etc/hyperchains/docker-compose-hyperchain-template';
    const templateString = fs.existsSync(templateFileName) && fs.readFileSync(templateFileName).toString().trim();
    const template = Handlebars.compile(templateString);
    const result = template(composeArgs);

    fs.writeFileSync(`hyperchain-${envName}.yml`, result);

    console.log(
        announce(
            `Docker images generated successfully, and compose file generate (hyperchain-${envName}.yml). Run the images with "docker compose -f hyperchain-${envName}.yml up -d".\n\n`
        )
    );
}

async function configDemoHyperchain(cmd: Command) {
    fs.existsSync('/etc/env/demo.env') && fs.unlinkSync('/etc/env/demo.env');
    fs.existsSync('/etc/hyperchains/hyperchain-demo.yml') && fs.unlinkSync('/etc/hyperchains/hyperchain-demo.yml');
    await compileConfig('demo');
    env.set('demo');

    wrapEnvModify('CHAIN_ETH_ZKSYNC_NETWORK', 'Zeek hyperchain');
    wrapEnvModify('CHAIN_ETH_ZKSYNC_NETWORK_ID', '1337');
    wrapEnvModify('ETH_SENDER_SENDER_PROOF_SENDING_MODE', 'SkipEveryProof');
    wrapEnvModify('ETH_SENDER_SENDER_L1_BATCH_MIN_AGE_BEFORE_EXECUTE_SECONDS', '20');

    const richWalletsRaw = await fetch(
        'https://raw.githubusercontent.com/matter-labs/local-setup/main/rich-wallets.json'
    );

    const richWallets = await richWalletsRaw.json();

    const deployer = new ethers.Wallet(richWallets[0].privateKey);
    const governor = new ethers.Wallet(richWallets[1].privateKey);

    wrapEnvModify('DEPLOYER_PRIVATE_KEY', deployer.privateKey);
    wrapEnvModify('GOVERNOR_PRIVATE_KEY', governor.privateKey);
    wrapEnvModify('GOVERNOR_ADDRESS', governor.address);

    env.load();

    const deployerPrivateKey = process.env.DEPLOYER_PRIVATE_KEY;
    const governorPrivateKey = process.env.GOVERNOR_PRIVATE_KEY;
    const deployL2Weth = Boolean(process.env.DEPLOY_L2_WETH || false);
    const deployTestTokens = Boolean(process.env.DEPLOY_TEST_TOKENS || false);

    const initArgs: InitArgs = {
        skipSubmodulesCheckout: false,
        skipEnvSetup: cmd.skipEnvSetup,
        skipPlonkStep: true,
        governorPrivateKeyArgs: ['--private-key', governorPrivateKey],
        deployerL2ContractInput: {
            args: ['--private-key', deployerPrivateKey],
            includePaymaster: false,
            includeL2WETH: deployL2Weth
        },
        testTokens: {
            deploy: deployTestTokens,
            args: ['--private-key', deployerPrivateKey, '--envFile', process.env.CHAIN_ETH_NETWORK!]
        }
    };

    if (!cmd.skipEnvSetup) {
        await up();
    }
    await init(initArgs);

    env.mergeInitToEnv();

    if (cmd.prover) {
        await setupProver(cmd.prover === 'gpu' ? ProverType.GPU : ProverType.CPU);
    }
}

function printReadme() {
    console.log(
        title(
            '-----------------------------------\nWelcome to ZK Stack hyperchain CLI\n-----------------------------------\n'
        )
    );

    console.log(
        announce('Please follow these steps/commands to get your hyperchain tailored to your (and your users) needs.\n')
    );

    console.log(
        `${chalk.bgBlueBright('zk stack init')} ${chalk.blueBright('- Wizard for hyperchain creation/configuration')}`
    );
    console.log(
        `${chalk.bgBlueBright('zk stack prover-setup')} ${chalk.blueBright(
            '- Configure the ZK Prover instance for your hyperchain'
        )}`
    );
    console.log(
        `${chalk.bgBlueBright('zk stack docker-setup')} ${chalk.blueBright(
            '- Generate docker images and compose file for your hyperchain'
        )}`
    );
    console.log(
        `${chalk.bgBlueBright('zk stack demo')} ${chalk.blueBright(
            '- Spin up a demo hyperchain with default settings for testing purposes'
        )}`
    );

    console.log('\n');
}

export const initHyperchainCommand = new Command('stack')
    .description('ZK Stack hyperchains management')
    .action(printReadme);

initHyperchainCommand
    .command('init')
    .description('Wizard for hyperchain creation/configuration')
    .action(initHyperchain);
initHyperchainCommand
    .command('docker-setup')
    .option('--custom-docker-org <value>', 'Custom organization name for the docker images')
    .description('Generate docker images and compose file for your hyperchain')
    .action(generateDockerImages);
initHyperchainCommand
    .command('prover-setup')
    .description('Configure the ZK Prover instance for your hyperchain')
    .action(setupHyperchainProver);
initHyperchainCommand
    .command('demo')
    .option('--prover <value>', 'Add a cpu or gpu prover to the hyperchain')
    .option('--skip-env-setup', 'Run env setup automatically (pull docker containers, etc)')
    .description('Spin up a demo hyperchain with default settings for testing purposes')
    .action(configDemoHyperchain);<|MERGE_RESOLUTION|>--- conflicted
+++ resolved
@@ -71,15 +71,9 @@
 
     await init(initArgs);
 
-<<<<<<< HEAD
     console.log(announce(`\nYour Hyperchain configuration is available at ${process.env.ENV_FILE}\n`));
-=======
-    env.mergeInitToEnv();
-
-    console.log(announce(`\nYour hyperchain configuration is available at ${process.env.ENV_FILE}\n`));
 
     console.log(warning(`\nIf you want to add a prover to your hyperchain, please run zk stack prover-setup now.\n`));
->>>>>>> 7c137b72
 
     await announced('Start server', startServer());
 }
@@ -324,7 +318,6 @@
     compileConfig(environment);
     env.set(environment);
 
-<<<<<<< HEAD
     env.modify('DATABASE_URL', databaseUrl, 'etc/env/l1-inits/.init.env');
     env.modify('ETH_CLIENT_CHAIN_ID', l1Id.toString(), 'etc/env/l1-inits/.init.env');
     env.modify('ETH_CLIENT_WEB3_URL', l1Rpc, 'etc/env/l1-inits/.init.env');
@@ -337,22 +330,8 @@
     env.modify('GOVERNOR_PRIVATE_KEY', governor.privateKey, 'etc/env/l1-inits/.init.env');
     env.modify('GOVERNOR_ADDRESS', governor.address, 'etc/env/l1-inits/.init.env');
     env.modify('CHAIN_STATE_KEEPER_FEE_ACCOUNT_ADDR', feeReceiverAddress, 'etc/env/l1-inits/.init.env');
-=======
-    wrapEnvModify('DATABASE_URL', databaseUrl);
-    wrapEnvModify('ETH_CLIENT_CHAIN_ID', l1Id.toString());
-    wrapEnvModify('ETH_CLIENT_WEB3_URL', l1Rpc);
-    wrapEnvModify('CHAIN_ETH_NETWORK', getL1Name(results.l1Chain));
-    wrapEnvModify('CHAIN_ETH_ZKSYNC_NETWORK', results.chainName);
-    wrapEnvModify('CHAIN_ETH_ZKSYNC_NETWORK_ID', results.chainId);
-    wrapEnvModify('ETH_SENDER_SENDER_OPERATOR_PRIVATE_KEY', ethOperator.privateKey);
-    wrapEnvModify('ETH_SENDER_SENDER_OPERATOR_COMMIT_ETH_ADDR', ethOperator.address);
-    wrapEnvModify('DEPLOYER_PRIVATE_KEY', deployer.privateKey);
-    wrapEnvModify('GOVERNOR_PRIVATE_KEY', governor.privateKey);
-    wrapEnvModify('GOVERNOR_ADDRESS', governor.address);
-    wrapEnvModify('CHAIN_STATE_KEEPER_FEE_ACCOUNT_ADDR', feeReceiverAddress);
-    wrapEnvModify('ETH_SENDER_SENDER_PROOF_SENDING_MODE', 'SkipEveryProof');
-
->>>>>>> 7c137b72
+    env.modify('ETH_SENDER_SENDER_PROOF_SENDING_MODE', 'SkipEveryProof', process.env.ENV_FILE!);
+
     if (feeReceiver) {
         env.modify('FEE_RECEIVER_PRIVATE_KEY', feeReceiver.privateKey, 'etc/env/l1-inits/.init.env');
     }
@@ -538,16 +517,7 @@
     await server.server(false, false, components.join(','));
 }
 
-<<<<<<< HEAD
 // Make sure all env information is available and wallets are funded
-=======
-// The current env.modify requires to write down the variable name twice. This wraps it so the caller only writes the name and the value.
-export function wrapEnvModify(variable: string, assignedVariable: string) {
-    env.modify(variable, `${variable}=${assignedVariable}`);
-}
-
-// Make sure all env information is available and wallets are funded.
->>>>>>> 7c137b72
 async function checkReadinessToDeploy() {
     const provider = new ethers.providers.JsonRpcProvider(process.env.ETH_CLIENT_WEB3_URL!);
 
