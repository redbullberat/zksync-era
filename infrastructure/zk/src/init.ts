import { Command } from 'commander';

import * as utils from './utils';

import { clean } from './clean';
import * as compiler from './compiler';
import * as contract from './contract';
import * as db from './database';
import * as docker from './docker';
import * as env from './env';
import * as config from './config';
import * as run from './run';
import * as server from './server';
import { createVolumes, up } from './up';
<<<<<<< HEAD
import { announced } from './utils';

// Checks if all required tools are installed with the correct versions
const checkEnv = async (): Promise<void> => {
    const tools = ['node', 'yarn', 'docker', 'cargo'];
    for (const tool of tools) {
        await utils.exec(`which ${tool}`);
    }
    const { stdout: nodeVersion } = await utils.exec('node --version');
    if ('v18.18.0' >= nodeVersion) {
        throw new Error('Error, node.js version 18.18.0 or higher is required');
=======
import { down } from './down';

const entry = chalk.bold.yellow;
const announce = chalk.yellow;
const success = chalk.green;
const timestamp = chalk.grey;

export async function init(initArgs: InitArgs = DEFAULT_ARGS) {
    const {
        skipSubmodulesCheckout,
        skipEnvSetup,
        runObservability: runObservability,
        testTokens,
        governorPrivateKeyArgs,
        deployerPrivateKeyArgs,
        deployerL2ContractInput,
        deploymentMode
    } = initArgs;

    await announced(
        `Initializing in ${deploymentMode == contract.DeploymentMode.Validium ? 'Validium mode' : 'Roll-up mode'}`
    );

    if (runObservability) {
        await announced('Pulling observability repos', setupObservability());
>>>>>>> 0a13602e
    }
    const { stdout: yarnVersion } = await utils.exec('yarn --version');
    if ('1.22.0' >= yarnVersion) {
        throw new Error('Error, yarn version 1.22.0 is required');
    }
};

// Initializes and updates the git submodule
const submoduleUpdate = async (): Promise<void> => {
    await utils.exec('git submodule init');
    await utils.exec('git submodule update');
};

// Sets up docker environment and compiles contracts
type InitSetupOptions = { skipEnvSetup: boolean; skipSubmodulesCheckout: boolean };
const initSetup = async ({ skipSubmodulesCheckout, skipEnvSetup }: InitSetupOptions): Promise<void> => {
    if (!process.env.CI && !skipEnvSetup) {
        await announced('Pulling images', docker.pull());
        await announced('Checking environment', checkEnv());
        await announced('Checking git hooks', env.gitHooks());
        await announced('Create volumes', createVolumes());
        await announced('Setting up containers', up());
    }
    if (!skipSubmodulesCheckout) {
        await announced('Checkout submodules', submoduleUpdate());
    }
    if (deploymentMode == contract.DeploymentMode.Validium) {
        await announced('Checkout era-contracts for Validium mode', validiumSubmoduleCheckout());
    }

    await Promise.all([
        announced('Compiling JS packages', run.yarn()),
        announced('Building L1 L2 contracts', contract.build()),
        announced('Compile L2 system contracts', compiler.compileAll())
    ]);
};

// Sets up the database, deploys the verifier (if set) and runs server genesis
type InitDatabaseOptions = { skipVerifierDeployment: boolean };
const initDatabase = async ({ skipVerifierDeployment }: InitDatabaseOptions): Promise<void> => {
    await announced('Drop postgres db', db.drop({ server: true, prover: true }));
    await announced('Setup postgres db', db.setup({ server: true, prover: true }));
    await announced('Clean rocksdb', clean(`db/${process.env.ZKSYNC_ENV!}`));
    await announced('Clean backups', clean(`backups/${process.env.ZKSYNC_ENV!}`));

    if (!skipVerifierDeployment) {
        await announced('Deploying L1 verifier', contract.deployVerifier());
    }
<<<<<<< HEAD
};

// Deploys ERC20 and WETH tokens to localhost
type DeployTestTokensOptions = { envFile?: string };
const deployTestTokens = async (options?: DeployTestTokensOptions) => {
=======
    await announced('Deploying L1 verifier', contract.deployVerifier(deployerPrivateKeyArgs, deploymentMode));
    await announced('Reloading env', env.reload());
    await announced('Running server genesis setup', server.genesisFromSources());
    await announced('Deploying L1 contracts', contract.redeployL1(deployerPrivateKeyArgs, deploymentMode));
    await announced('Initializing validator', contract.initializeValidator(governorPrivateKeyArgs));
>>>>>>> 0a13602e
    await announced(
        'Deploying localhost ERC20 and Weth tokens',
        run.deployERC20AndWeth({ command: 'dev', envFile: options?.envFile })
    );
};

<<<<<<< HEAD
// Deploys and verifies L1 contracts and initializes governance
const initBridgehubStateTransition = async () => {
    await announced('Running server genesis setup', server.genesisFromSources({ setChainId: false }));
    await announced('Deploying L1 contracts', contract.deployL1());
    await announced('Verifying L1 contracts', contract.verifyL1Contracts());
=======
    if (deployerL2ContractInput.includeL2WETH) {
        await announced('Initializing L2 WETH token', contract.initializeWethToken(governorPrivateKeyArgs));
    }
    await announced('Initializing governance', contract.initializeGovernance(governorPrivateKeyArgs));
}

// A smaller version of `init` that "resets" the localhost environment, for which `init` was already called before.
// It does less and runs much faster.
export async function reinit(runObservability: boolean, deploymentMode: contract.DeploymentMode) {
    await announced(
        `Initializing in ${deploymentMode == contract.DeploymentMode.Validium ? 'Validium mode' : 'Roll-up mode'}`
    );
    await announced('Setting up containers', up(runObservability));
    await announced('Compiling JS packages', run.yarn());
    await announced('Compile l2 contracts', compiler.compileAll());
    await announced('Drop postgres db', db.drop({ server: true, prover: true }));
    await announced('Setup postgres db', db.setup({ server: true, prover: true }));
    await announced('Clean rocksdb', clean('db'));
    await announced('Clean backups', clean('backups'));
    await announced('Building contracts', contract.build());
    await announced('Deploying L1 verifier', contract.deployVerifier([], deploymentMode));
    await announced('Reloading env', env.reload());
    await announced('Running server genesis setup', server.genesisFromSources());
    await announced('Deploying L1 contracts', contract.redeployL1([], deploymentMode));
    await announced('Deploying L2 contracts', contract.deployL2([], true, true));
    await announced('Initializing L2 WETH token', contract.initializeWethToken());
>>>>>>> 0a13602e
    await announced('Initializing governance', contract.initializeGovernance());
    await announced('Reloading env', env.reload());
};

// Registers a hyperchain and deploys L2 contracts through L1
type InitHyperchainOptions = { includePaymaster: boolean; baseTokenName?: string };
const initHyperchain = async ({ includePaymaster, baseTokenName }: InitHyperchainOptions): Promise<void> => {
    await announced('Registering Hyperchain', contract.registerHyperchain({ baseTokenName }));
    await announced('Running server genesis setup', server.genesisFromSources({ setChainId: true }));
    await announced('Deploying L2 contracts', contract.deployL2ThroughL1({ includePaymaster }));
};

// ########################### Command Actions ###########################
type InitDevCmdActionOptions = InitSetupOptions & {
    skipTestTokenDeployment?: boolean;
    testTokenOptions?: DeployTestTokensOptions;
    baseTokenName?: string;
};
export const initDevCmdAction = async ({
    skipEnvSetup,
    skipSubmodulesCheckout,
    skipTestTokenDeployment,
    testTokenOptions,
    baseTokenName
}: InitDevCmdActionOptions): Promise<void> => {
    await initSetup({ skipEnvSetup, skipSubmodulesCheckout });
    await initDatabase({ skipVerifierDeployment: false });
    if (!skipTestTokenDeployment) {
        await deployTestTokens(testTokenOptions);
    }
    await initBridgehubStateTransition();
    await initDatabase({ skipVerifierDeployment: true });
    await initHyperchain({ includePaymaster: true, baseTokenName });
};

<<<<<<< HEAD
const lightweightInitCmdAction = async (): Promise<void> => {
    await announced('Clean rocksdb', clean('db'));
    await announced('Clean backups', clean('backups'));
    await announced('Deploying L1 verifier', contract.deployVerifier());
    await announced('Reloading env', env.reload());
    await announced('Running server genesis setup', server.genesisFromBinary());
    await announced('Deploying localhost ERC20 and Weth tokens', run.deployERC20AndWeth({ command: 'dev' }));
    await announced('Deploying L1 contracts', contract.redeployL1());
    await announced('Deploying L2 contracts', contract.deployL2ThroughL1({ includePaymaster: true }));
    await announced('Initializing governance', contract.initializeGovernance());
};
=======
// A lightweight version of `init` that sets up local databases, generates genesis and deploys precompiled contracts
export async function lightweightInit(runObservability: boolean, deploymentMode: contract.DeploymentMode) {
    await announced(
        `Initializing in ${deploymentMode == contract.DeploymentMode.Validium ? 'Validium mode' : 'Roll-up mode'}`
    );
    if (deploymentMode == contract.DeploymentMode.Validium) {
        await announced('Checkout era-contracts for Validium mode', validiumSubmoduleCheckout());
    }
    await announced(`Setting up containers`, up(runObservability));
    await announced('Clean rocksdb', clean('db'));
    await announced('Clean backups', clean('backups'));
    await announced('Deploying L1 verifier', contract.deployVerifier([], deploymentMode));
    await announced('Reloading env', env.reload());
    await announced('Running server genesis setup', server.genesisFromBinary());
    await announced('Deploying localhost ERC20 tokens', run.deployERC20('dev', '', '', '', []));
    await announced('Deploying L1 contracts', contract.redeployL1([], deploymentMode));
    await announced('Initializing validator', contract.initializeValidator());
    await announced('Deploying L2 contracts', contract.deployL2([], true, false));
    await announced('Initializing governance', contract.initializeGovernance());
}

// Wrapper that writes an announcement and completion notes for each executed task.
export async function announced(fn: string, promise: Promise<void> | void) {
    const announceLine = `${entry('>')} ${announce(fn)}`;
    const separator = '-'.repeat(fn.length + 2); // 2 is the length of "> ".
    console.log(`\n` + separator); // So it's easier to see each individual step in the console.
    console.log(announceLine);

    const start = new Date().getTime();
    // The actual execution part
    await promise;

    const time = new Date().getTime() - start;
    const successLine = `${success('✔')} ${fn} done`;
    const timestampLine = timestamp(`(${time}ms)`);
    console.log(`${successLine} ${timestampLine}`);
}

export async function submoduleUpdate() {
    await utils.exec('git submodule init');
    await utils.exec('git submodule update --remote');
}

export async function validiumSubmoduleCheckout() {
    await utils.exec(`cd contracts && git checkout origin/feat_validium_mode`);
}

// clone dockprom and zksync-era dashboards
export async function setupObservability() {
    // clone dockprom, era-observability repos and export era dashboards to dockprom
    await utils.spawn(
        `rm -rf ./target/dockprom && git clone https://github.com/stefanprodan/dockprom.git ./target/dockprom \
            && rm -rf ./target/era-observability && git clone https://github.com/matter-labs/era-observability ./target/era-observability \
            && cp ./target/era-observability/dashboards/* ./target/dockprom/grafana/provisioning/dashboards
        `
    );
    // add scrape configuration to prometheus
    await utils.spawn(
        `yq eval '.scrape_configs += [{"job_name": "zksync", "scrape_interval": "5s", "honor_labels": true, "static_configs": [{"targets": ["host.docker.internal:3312"]}]}]' \
            -i ./target/dockprom/prometheus/prometheus.yml
        `
    );
}
>>>>>>> 0a13602e

type InitSharedBridgeCmdActionOptions = InitSetupOptions;
const initSharedBridgeCmdAction = async (options: InitSharedBridgeCmdActionOptions): Promise<void> => {
    await initSetup(options);
    await initDatabase({ skipVerifierDeployment: false });
    await initBridgehubStateTransition();
};

type InitHyperCmdActionOptions = {
    skipSetupCompletely: boolean;
    bumpChainId: boolean;
    baseTokenName?: string;
};
export const initHyperCmdAction = async ({
    skipSetupCompletely,
    bumpChainId,
    baseTokenName
}: InitHyperCmdActionOptions): Promise<void> => {
    if (bumpChainId) {
        await config.bumpChainId();
    }
    if (!skipSetupCompletely) {
        await initSetup({ skipEnvSetup: false, skipSubmodulesCheckout: false });
    }
<<<<<<< HEAD
    await initDatabase({ skipVerifierDeployment: true });
    await initHyperchain({ includePaymaster: true, baseTokenName });
=======
}

export interface InitArgs {
    skipSubmodulesCheckout: boolean;
    skipEnvSetup: boolean;
    runObservability: boolean;
    governorPrivateKeyArgs: any[];
    deployerPrivateKeyArgs: any[];
    deployerL2ContractInput: {
        args: any[];
        includePaymaster: boolean;
        includeL2WETH: boolean;
    };
    testTokens: {
        deploy: boolean;
        args: any[];
    };
    deploymentMode: contract.DeploymentMode;
}

const DEFAULT_ARGS: InitArgs = {
    skipSubmodulesCheckout: false,
    skipEnvSetup: false,
    runObservability: false,
    governorPrivateKeyArgs: [],
    deployerPrivateKeyArgs: [],
    deployerL2ContractInput: { args: [], includePaymaster: true, includeL2WETH: true },
    testTokens: { deploy: true, args: [] },
    deploymentMode: contract.DeploymentMode.Rollup
>>>>>>> 0a13602e
};

// ########################### Command Definitions ###########################
export const initCommand = new Command('init')
    .option('--skip-submodules-checkout')
    .option('--skip-env-setup')
<<<<<<< HEAD
    .option('--base-token-name <base-token-name>', 'base token name')
    .description('Deploys the shared bridge and registers a hyperchain locally, as quickly as possible.')
    .action(initDevCmdAction);

initCommand
    .command('lightweight')
    .description('A lightweight `init` that sets up local databases, generates genesis and deploys contracts.')
    .action(lightweightInitCmdAction);

initCommand
    .command('shared-bridge')
    .description('Deploys only the shared bridge and initializes governance. It does not deploy L2 contracts.')
    .option('--skip-submodules-checkout')
    .action(initSharedBridgeCmdAction);

initCommand
    .command('hyper')
    .description('Registers a hyperchain and deploys L2 contracts only. It requires an already deployed shared bridge.')
    .option('--skip-setup-completely', 'skip the setup completely, use this if server was started already')
    .option('--bump-chain-id', 'bump chain id to not conflict with previously deployed hyperchain')
    .option('--base-token-name <base-token-name>', 'base token name')
    .action(initHyperCmdAction);
=======
    .option('--run-observability')
    .option('--validium-mode')
    .description('perform zksync network initialization for development')
    .action(async (cmd: Command) => {
        const initArgs: InitArgs = {
            skipSubmodulesCheckout: cmd.skipSubmodulesCheckout,
            skipEnvSetup: cmd.skipEnvSetup,
            runObservability: cmd.runObservability,
            governorPrivateKeyArgs: [],
            deployerL2ContractInput: { args: [], includePaymaster: true, includeL2WETH: true },
            testTokens: { deploy: true, args: [] },
            deployerPrivateKeyArgs: [],
            deploymentMode:
                cmd.validiumMode !== undefined ? contract.DeploymentMode.Validium : contract.DeploymentMode.Rollup
        };
        await init(initArgs);
    });
export const reinitCommand = new Command('reinit')
    .description('"reinitializes" network. Runs faster than `init`, but requires `init` to be executed prior')
    .option('--run-observability')
    .option('--validium-mode')
    .action(async (cmd: Command) => {
        let deploymentMode =
            cmd.validiumMode !== undefined ? contract.DeploymentMode.Validium : contract.DeploymentMode.Rollup;
        await reinit(cmd.runObservability, deploymentMode);
    });
export const lightweightInitCommand = new Command('lightweight-init')
    .description('perform lightweight zksync network initialization for development')
    .option('--run-observability')
    .option('--validium-mode')
    .action(async (cmd: Command) => {
        let deploymentMode =
            cmd.validiumMode !== undefined ? contract.DeploymentMode.Validium : contract.DeploymentMode.Rollup;
        await lightweightInit(cmd.runObservability, deploymentMode);
    });
>>>>>>> 0a13602e
<|MERGE_RESOLUTION|>--- conflicted
+++ resolved
@@ -12,45 +12,21 @@
 import * as run from './run';
 import * as server from './server';
 import { createVolumes, up } from './up';
-<<<<<<< HEAD
 import { announced } from './utils';
+import { type } from 'os';
 
 // Checks if all required tools are installed with the correct versions
-const checkEnv = async (): Promise<void> => {
+const checkEnv = async (runObservability: boolean): Promise<void> => {
     const tools = ['node', 'yarn', 'docker', 'cargo'];
+    if (runObservability) {
+        tools.push('yq');
+    }
     for (const tool of tools) {
         await utils.exec(`which ${tool}`);
     }
     const { stdout: nodeVersion } = await utils.exec('node --version');
     if ('v18.18.0' >= nodeVersion) {
         throw new Error('Error, node.js version 18.18.0 or higher is required');
-=======
-import { down } from './down';
-
-const entry = chalk.bold.yellow;
-const announce = chalk.yellow;
-const success = chalk.green;
-const timestamp = chalk.grey;
-
-export async function init(initArgs: InitArgs = DEFAULT_ARGS) {
-    const {
-        skipSubmodulesCheckout,
-        skipEnvSetup,
-        runObservability: runObservability,
-        testTokens,
-        governorPrivateKeyArgs,
-        deployerPrivateKeyArgs,
-        deployerL2ContractInput,
-        deploymentMode
-    } = initArgs;
-
-    await announced(
-        `Initializing in ${deploymentMode == contract.DeploymentMode.Validium ? 'Validium mode' : 'Roll-up mode'}`
-    );
-
-    if (runObservability) {
-        await announced('Pulling observability repos', setupObservability());
->>>>>>> 0a13602e
     }
     const { stdout: yarnVersion } = await utils.exec('yarn --version');
     if ('1.22.0' >= yarnVersion) {
@@ -61,187 +37,8 @@
 // Initializes and updates the git submodule
 const submoduleUpdate = async (): Promise<void> => {
     await utils.exec('git submodule init');
-    await utils.exec('git submodule update');
-};
-
-// Sets up docker environment and compiles contracts
-type InitSetupOptions = { skipEnvSetup: boolean; skipSubmodulesCheckout: boolean };
-const initSetup = async ({ skipSubmodulesCheckout, skipEnvSetup }: InitSetupOptions): Promise<void> => {
-    if (!process.env.CI && !skipEnvSetup) {
-        await announced('Pulling images', docker.pull());
-        await announced('Checking environment', checkEnv());
-        await announced('Checking git hooks', env.gitHooks());
-        await announced('Create volumes', createVolumes());
-        await announced('Setting up containers', up());
-    }
-    if (!skipSubmodulesCheckout) {
-        await announced('Checkout submodules', submoduleUpdate());
-    }
-    if (deploymentMode == contract.DeploymentMode.Validium) {
-        await announced('Checkout era-contracts for Validium mode', validiumSubmoduleCheckout());
-    }
-
-    await Promise.all([
-        announced('Compiling JS packages', run.yarn()),
-        announced('Building L1 L2 contracts', contract.build()),
-        announced('Compile L2 system contracts', compiler.compileAll())
-    ]);
-};
-
-// Sets up the database, deploys the verifier (if set) and runs server genesis
-type InitDatabaseOptions = { skipVerifierDeployment: boolean };
-const initDatabase = async ({ skipVerifierDeployment }: InitDatabaseOptions): Promise<void> => {
-    await announced('Drop postgres db', db.drop({ server: true, prover: true }));
-    await announced('Setup postgres db', db.setup({ server: true, prover: true }));
-    await announced('Clean rocksdb', clean(`db/${process.env.ZKSYNC_ENV!}`));
-    await announced('Clean backups', clean(`backups/${process.env.ZKSYNC_ENV!}`));
-
-    if (!skipVerifierDeployment) {
-        await announced('Deploying L1 verifier', contract.deployVerifier());
-    }
-<<<<<<< HEAD
-};
-
-// Deploys ERC20 and WETH tokens to localhost
-type DeployTestTokensOptions = { envFile?: string };
-const deployTestTokens = async (options?: DeployTestTokensOptions) => {
-=======
-    await announced('Deploying L1 verifier', contract.deployVerifier(deployerPrivateKeyArgs, deploymentMode));
-    await announced('Reloading env', env.reload());
-    await announced('Running server genesis setup', server.genesisFromSources());
-    await announced('Deploying L1 contracts', contract.redeployL1(deployerPrivateKeyArgs, deploymentMode));
-    await announced('Initializing validator', contract.initializeValidator(governorPrivateKeyArgs));
->>>>>>> 0a13602e
-    await announced(
-        'Deploying localhost ERC20 and Weth tokens',
-        run.deployERC20AndWeth({ command: 'dev', envFile: options?.envFile })
-    );
-};
-
-<<<<<<< HEAD
-// Deploys and verifies L1 contracts and initializes governance
-const initBridgehubStateTransition = async () => {
-    await announced('Running server genesis setup', server.genesisFromSources({ setChainId: false }));
-    await announced('Deploying L1 contracts', contract.deployL1());
-    await announced('Verifying L1 contracts', contract.verifyL1Contracts());
-=======
-    if (deployerL2ContractInput.includeL2WETH) {
-        await announced('Initializing L2 WETH token', contract.initializeWethToken(governorPrivateKeyArgs));
-    }
-    await announced('Initializing governance', contract.initializeGovernance(governorPrivateKeyArgs));
-}
-
-// A smaller version of `init` that "resets" the localhost environment, for which `init` was already called before.
-// It does less and runs much faster.
-export async function reinit(runObservability: boolean, deploymentMode: contract.DeploymentMode) {
-    await announced(
-        `Initializing in ${deploymentMode == contract.DeploymentMode.Validium ? 'Validium mode' : 'Roll-up mode'}`
-    );
-    await announced('Setting up containers', up(runObservability));
-    await announced('Compiling JS packages', run.yarn());
-    await announced('Compile l2 contracts', compiler.compileAll());
-    await announced('Drop postgres db', db.drop({ server: true, prover: true }));
-    await announced('Setup postgres db', db.setup({ server: true, prover: true }));
-    await announced('Clean rocksdb', clean('db'));
-    await announced('Clean backups', clean('backups'));
-    await announced('Building contracts', contract.build());
-    await announced('Deploying L1 verifier', contract.deployVerifier([], deploymentMode));
-    await announced('Reloading env', env.reload());
-    await announced('Running server genesis setup', server.genesisFromSources());
-    await announced('Deploying L1 contracts', contract.redeployL1([], deploymentMode));
-    await announced('Deploying L2 contracts', contract.deployL2([], true, true));
-    await announced('Initializing L2 WETH token', contract.initializeWethToken());
->>>>>>> 0a13602e
-    await announced('Initializing governance', contract.initializeGovernance());
-    await announced('Reloading env', env.reload());
-};
-
-// Registers a hyperchain and deploys L2 contracts through L1
-type InitHyperchainOptions = { includePaymaster: boolean; baseTokenName?: string };
-const initHyperchain = async ({ includePaymaster, baseTokenName }: InitHyperchainOptions): Promise<void> => {
-    await announced('Registering Hyperchain', contract.registerHyperchain({ baseTokenName }));
-    await announced('Running server genesis setup', server.genesisFromSources({ setChainId: true }));
-    await announced('Deploying L2 contracts', contract.deployL2ThroughL1({ includePaymaster }));
-};
-
-// ########################### Command Actions ###########################
-type InitDevCmdActionOptions = InitSetupOptions & {
-    skipTestTokenDeployment?: boolean;
-    testTokenOptions?: DeployTestTokensOptions;
-    baseTokenName?: string;
-};
-export const initDevCmdAction = async ({
-    skipEnvSetup,
-    skipSubmodulesCheckout,
-    skipTestTokenDeployment,
-    testTokenOptions,
-    baseTokenName
-}: InitDevCmdActionOptions): Promise<void> => {
-    await initSetup({ skipEnvSetup, skipSubmodulesCheckout });
-    await initDatabase({ skipVerifierDeployment: false });
-    if (!skipTestTokenDeployment) {
-        await deployTestTokens(testTokenOptions);
-    }
-    await initBridgehubStateTransition();
-    await initDatabase({ skipVerifierDeployment: true });
-    await initHyperchain({ includePaymaster: true, baseTokenName });
-};
-
-<<<<<<< HEAD
-const lightweightInitCmdAction = async (): Promise<void> => {
-    await announced('Clean rocksdb', clean('db'));
-    await announced('Clean backups', clean('backups'));
-    await announced('Deploying L1 verifier', contract.deployVerifier());
-    await announced('Reloading env', env.reload());
-    await announced('Running server genesis setup', server.genesisFromBinary());
-    await announced('Deploying localhost ERC20 and Weth tokens', run.deployERC20AndWeth({ command: 'dev' }));
-    await announced('Deploying L1 contracts', contract.redeployL1());
-    await announced('Deploying L2 contracts', contract.deployL2ThroughL1({ includePaymaster: true }));
-    await announced('Initializing governance', contract.initializeGovernance());
-};
-=======
-// A lightweight version of `init` that sets up local databases, generates genesis and deploys precompiled contracts
-export async function lightweightInit(runObservability: boolean, deploymentMode: contract.DeploymentMode) {
-    await announced(
-        `Initializing in ${deploymentMode == contract.DeploymentMode.Validium ? 'Validium mode' : 'Roll-up mode'}`
-    );
-    if (deploymentMode == contract.DeploymentMode.Validium) {
-        await announced('Checkout era-contracts for Validium mode', validiumSubmoduleCheckout());
-    }
-    await announced(`Setting up containers`, up(runObservability));
-    await announced('Clean rocksdb', clean('db'));
-    await announced('Clean backups', clean('backups'));
-    await announced('Deploying L1 verifier', contract.deployVerifier([], deploymentMode));
-    await announced('Reloading env', env.reload());
-    await announced('Running server genesis setup', server.genesisFromBinary());
-    await announced('Deploying localhost ERC20 tokens', run.deployERC20('dev', '', '', '', []));
-    await announced('Deploying L1 contracts', contract.redeployL1([], deploymentMode));
-    await announced('Initializing validator', contract.initializeValidator());
-    await announced('Deploying L2 contracts', contract.deployL2([], true, false));
-    await announced('Initializing governance', contract.initializeGovernance());
-}
-
-// Wrapper that writes an announcement and completion notes for each executed task.
-export async function announced(fn: string, promise: Promise<void> | void) {
-    const announceLine = `${entry('>')} ${announce(fn)}`;
-    const separator = '-'.repeat(fn.length + 2); // 2 is the length of "> ".
-    console.log(`\n` + separator); // So it's easier to see each individual step in the console.
-    console.log(announceLine);
-
-    const start = new Date().getTime();
-    // The actual execution part
-    await promise;
-
-    const time = new Date().getTime() - start;
-    const successLine = `${success('✔')} ${fn} done`;
-    const timestampLine = timestamp(`(${time}ms)`);
-    console.log(`${successLine} ${timestampLine}`);
-}
-
-export async function submoduleUpdate() {
-    await utils.exec('git submodule init');
     await utils.exec('git submodule update --remote');
-}
+};
 
 export async function validiumSubmoduleCheckout() {
     await utils.exec(`cd contracts && git checkout origin/feat_validium_mode`);
@@ -263,13 +60,122 @@
         `
     );
 }
->>>>>>> 0a13602e
+
+// Sets up docker environment and compiles contracts
+type InitSetupOptions = { skipEnvSetup: boolean; skipSubmodulesCheckout: boolean, deploymentMode: contract.DeploymentMode, runObservability: boolean};
+const initSetup = async ({ skipSubmodulesCheckout, skipEnvSetup, deploymentMode, runObservability }: InitSetupOptions): Promise<void> => {
+    await announced(
+        `Initializing in ${deploymentMode == contract.DeploymentMode.Validium ? 'Validium mode' : 'Roll-up mode'}`
+    );
+
+    if (runObservability) {
+        await announced('Pulling observability repos', setupObservability());
+    }
+    
+    if (!process.env.CI && !skipEnvSetup) {
+        await announced('Pulling images', docker.pull());
+        await announced('Checking environment', checkEnv(runObservability));
+        await announced('Checking git hooks', env.gitHooks());
+        await announced('Create volumes', createVolumes());
+        await announced('Setting up containers', up(runObservability));
+    }
+    if (!skipSubmodulesCheckout) {
+        await announced('Checkout submodules', submoduleUpdate());
+    }
+    if (deploymentMode == contract.DeploymentMode.Validium) {
+        await announced('Checkout era-contracts for Validium mode', validiumSubmoduleCheckout());
+    }
+
+    await Promise.all([
+        announced('Compiling JS packages', run.yarn()),
+        announced('Building L1 L2 contracts', contract.build()),
+        announced('Compile L2 system contracts', compiler.compileAll())
+    ]);
+};
+
+// Sets up the database, deploys the verifier (if set) and runs server genesis
+type InitDatabaseOptions = { skipVerifierDeployment: boolean, deployerPrivateKeyArgs : any[], deploymentMode: contract.DeploymentMode };
+const initDatabase = async ({ skipVerifierDeployment, deployerPrivateKeyArgs, deploymentMode }: InitDatabaseOptions): Promise<void> => {
+    await announced('Drop postgres db', db.drop({ server: true, prover: true }));
+    await announced('Setup postgres db', db.setup({ server: true, prover: true }));
+    await announced('Clean rocksdb', clean(`db/${process.env.ZKSYNC_ENV!}`));
+    await announced('Clean backups', clean(`backups/${process.env.ZKSYNC_ENV!}`));
+
+    if (!skipVerifierDeployment) {
+        await announced('Deploying L1 verifier', contract.deployVerifier(deployerPrivateKeyArgs, deploymentMode));
+    }
+};
+
+// Deploys ERC20 and WETH tokens to localhost
+type DeployTestTokensOptions = { envFile?: string };
+const deployTestTokens = async (options?: DeployTestTokensOptions) => {
+    await announced(
+        'Deploying localhost ERC20 and Weth tokens',
+        run.deployERC20AndWeth({ command: 'dev', envFile: options?.envFile })
+    );
+};
+
+// Deploys and verifies L1 contracts and initializes governance
+type InitBridgehubOptions = { deployerPrivateKeyArgs: any[], deploymentMode: contract.DeploymentMode };
+const initBridgehubStateTransition = async ({deployerPrivateKeyArgs, deploymentMode }: InitBridgehubOptions) => {
+    await announced('Running server genesis setup', server.genesisFromSources({ setChainId: false }));
+    await announced('Deploying L1 contracts', contract.deployL1(deployerPrivateKeyArgs, deploymentMode));
+    await announced('Verifying L1 contracts', contract.verifyL1Contracts());
+    await announced('Initializing governance', contract.initializeGovernance());
+    await announced('Reloading env', env.reload());
+};
+
+// Registers a hyperchain and deploys L2 contracts through L1
+type InitHyperchainOptions = { includePaymaster: boolean; baseTokenName?: string };
+const initHyperchain = async ({ includePaymaster, baseTokenName }: InitHyperchainOptions): Promise<void> => {
+    await announced('Registering Hyperchain', contract.registerHyperchain({ baseTokenName }));
+    await announced('Running server genesis setup', server.genesisFromSources({ setChainId: true }));
+    await announced('Deploying L2 contracts', contract.deployL2ThroughL1({ includePaymaster }));
+};
+
+// ########################### Command Actions ###########################
+type InitDevCmdActionOptions = InitSetupOptions & {
+    skipTestTokenDeployment?: boolean;
+    testTokenOptions?: DeployTestTokensOptions;
+    baseTokenName?: string;
+};
+export const initDevCmdAction = async ({
+    skipEnvSetup,
+    skipSubmodulesCheckout,
+    deploymentMode,
+    runObservability,
+    skipTestTokenDeployment,
+    testTokenOptions,
+    baseTokenName
+}: InitDevCmdActionOptions): Promise<void> => {
+    await initSetup({ skipEnvSetup, skipSubmodulesCheckout, deploymentMode, runObservability });
+    await initDatabase({ skipVerifierDeployment: false , deploymentMode, deployerPrivateKeyArgs: []});
+    if (!skipTestTokenDeployment) {
+        await deployTestTokens(testTokenOptions);
+    }
+    await initBridgehubStateTransition({ deployerPrivateKeyArgs: [], deploymentMode });
+    await initDatabase({ skipVerifierDeployment: true, deployerPrivateKeyArgs: [], deploymentMode });
+    await initHyperchain({ includePaymaster: true, baseTokenName });
+};
+
+type LightWeightInitOptions = { deployerPrivateKeyArgs: any[]; deploymentMode: contract.DeploymentMode };
+const lightweightInitCmdAction = async ({deployerPrivateKeyArgs, deploymentMode}: LightWeightInitOptions): Promise<void> => {
+    await announced('Clean rocksdb', clean('db'));
+    await announced('Clean backups', clean('backups'));
+    await announced('Deploying L1 verifier', contract.deployVerifier(deployerPrivateKeyArgs, deploymentMode));
+    await announced('Reloading env', env.reload());
+    await announced('Running server genesis setup', server.genesisFromBinary());
+    await announced('Deploying localhost ERC20 and Weth tokens', run.deployERC20AndWeth({ command: 'dev' }));
+    await announced('Deploying L1 contracts', contract.redeployL1(deployerPrivateKeyArgs, deploymentMode));
+    await announced('Deploying L2 contracts', contract.deployL2ThroughL1({ includePaymaster: true }));
+    await announced('Initializing governance', contract.initializeGovernance());
+};
 
 type InitSharedBridgeCmdActionOptions = InitSetupOptions;
 const initSharedBridgeCmdAction = async (options: InitSharedBridgeCmdActionOptions): Promise<void> => {
     await initSetup(options);
-    await initDatabase({ skipVerifierDeployment: false });
-    await initBridgehubStateTransition();
+    await initDatabase({ skipVerifierDeployment: false, deployerPrivateKeyArgs: [], deploymentMode: contract.DeploymentMode.Rollup});
+    await initBridgehubStateTransition({ deployerPrivateKeyArgs: [], deploymentMode: contract.DeploymentMode.Rollup});
 };
 
 type InitHyperCmdActionOptions = {
@@ -286,49 +192,18 @@
         await config.bumpChainId();
     }
     if (!skipSetupCompletely) {
-        await initSetup({ skipEnvSetup: false, skipSubmodulesCheckout: false });
-    }
-<<<<<<< HEAD
-    await initDatabase({ skipVerifierDeployment: true });
+        await initSetup({ skipEnvSetup: false, skipSubmodulesCheckout: false, deploymentMode: contract.DeploymentMode.Rollup, runObservability: false});
+    }
+    await initDatabase({ skipVerifierDeployment: true, deployerPrivateKeyArgs: [], deploymentMode: contract.DeploymentMode.Rollup});
     await initHyperchain({ includePaymaster: true, baseTokenName });
-=======
-}
-
-export interface InitArgs {
-    skipSubmodulesCheckout: boolean;
-    skipEnvSetup: boolean;
-    runObservability: boolean;
-    governorPrivateKeyArgs: any[];
-    deployerPrivateKeyArgs: any[];
-    deployerL2ContractInput: {
-        args: any[];
-        includePaymaster: boolean;
-        includeL2WETH: boolean;
-    };
-    testTokens: {
-        deploy: boolean;
-        args: any[];
-    };
-    deploymentMode: contract.DeploymentMode;
-}
-
-const DEFAULT_ARGS: InitArgs = {
-    skipSubmodulesCheckout: false,
-    skipEnvSetup: false,
-    runObservability: false,
-    governorPrivateKeyArgs: [],
-    deployerPrivateKeyArgs: [],
-    deployerL2ContractInput: { args: [], includePaymaster: true, includeL2WETH: true },
-    testTokens: { deploy: true, args: [] },
-    deploymentMode: contract.DeploymentMode.Rollup
->>>>>>> 0a13602e
 };
 
 // ########################### Command Definitions ###########################
 export const initCommand = new Command('init')
     .option('--skip-submodules-checkout')
     .option('--skip-env-setup')
-<<<<<<< HEAD
+    .option('--run-observability')
+    .option('--validium-mode')
     .option('--base-token-name <base-token-name>', 'base token name')
     .description('Deploys the shared bridge and registers a hyperchain locally, as quickly as possible.')
     .action(initDevCmdAction);
@@ -347,44 +222,9 @@
 initCommand
     .command('hyper')
     .description('Registers a hyperchain and deploys L2 contracts only. It requires an already deployed shared bridge.')
+    .option('--run-observability')
+    .option('--validium-mode')
     .option('--skip-setup-completely', 'skip the setup completely, use this if server was started already')
     .option('--bump-chain-id', 'bump chain id to not conflict with previously deployed hyperchain')
     .option('--base-token-name <base-token-name>', 'base token name')
-    .action(initHyperCmdAction);
-=======
-    .option('--run-observability')
-    .option('--validium-mode')
-    .description('perform zksync network initialization for development')
-    .action(async (cmd: Command) => {
-        const initArgs: InitArgs = {
-            skipSubmodulesCheckout: cmd.skipSubmodulesCheckout,
-            skipEnvSetup: cmd.skipEnvSetup,
-            runObservability: cmd.runObservability,
-            governorPrivateKeyArgs: [],
-            deployerL2ContractInput: { args: [], includePaymaster: true, includeL2WETH: true },
-            testTokens: { deploy: true, args: [] },
-            deployerPrivateKeyArgs: [],
-            deploymentMode:
-                cmd.validiumMode !== undefined ? contract.DeploymentMode.Validium : contract.DeploymentMode.Rollup
-        };
-        await init(initArgs);
-    });
-export const reinitCommand = new Command('reinit')
-    .description('"reinitializes" network. Runs faster than `init`, but requires `init` to be executed prior')
-    .option('--run-observability')
-    .option('--validium-mode')
-    .action(async (cmd: Command) => {
-        let deploymentMode =
-            cmd.validiumMode !== undefined ? contract.DeploymentMode.Validium : contract.DeploymentMode.Rollup;
-        await reinit(cmd.runObservability, deploymentMode);
-    });
-export const lightweightInitCommand = new Command('lightweight-init')
-    .description('perform lightweight zksync network initialization for development')
-    .option('--run-observability')
-    .option('--validium-mode')
-    .action(async (cmd: Command) => {
-        let deploymentMode =
-            cmd.validiumMode !== undefined ? contract.DeploymentMode.Validium : contract.DeploymentMode.Rollup;
-        await lightweightInit(cmd.runObservability, deploymentMode);
-    });
->>>>>>> 0a13602e
+    .action(initHyperCmdAction);