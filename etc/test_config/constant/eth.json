--- conflicted
+++ resolved
@@ -1,7 +1,6 @@
 {
     "web3_url": "http://127.0.0.1:8545",
     "test_mnemonic": "stuff slice staff easily soup parent arm payment cotton trade scatter struggle",
-<<<<<<< HEAD
     "test_mnemonic2": "pair glimpse monkey crisp eternal often favorite amused valley year prize inspire",
     "test_mnemonic3": "jar coyote segment sign gate host device wonder mention hybrid spawn rifle",
     "test_mnemonic4": "science rally wrestle destroy fly album manual virus cloud tortoise core adapt",
@@ -11,9 +10,6 @@
     "test_mnemonic8": "race bring office flip tired subject region public about target effort aisle",
     "test_mnemonic9": "regret bench until lesson fever two license garlic series rice odor tourist",
     "test_mnemonic10": "misery lizard beach magic blue one genre damage excess police image become",
-    "mnemonic": "fine music test violin matrix prize squirrel panther purchase material script deal"
-=======
     "mnemonic": "fine music test violin matrix prize squirrel panther purchase material script deal",
     "base_path": "m/44'/60'/0'/0"
->>>>>>> ea5c6845
 }